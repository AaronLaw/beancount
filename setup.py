#!/usr/bin/env python3
"""
Install script for beancount.
"""
__copyright__ = "Copyright (C) 2008-2011, 2013-2016  Martin Blais"
__license__ = "GNU GPLv2"


from os import path
import datetime
import os
import platform
import re
import runpy
import subprocess
import sys

from setuptools import setup, find_packages, Extension

# Make sure we can import hashsrc in order to create a binary with a checksum of
# the C source code. This checksum is used to issue a warning when loading an
# incompatible binary. (Also note that you should _NOT_ add the path of this
# file to the PYTHONPATH directly because it contains a 'parser' module and that
# overrides the stdlib 'parser' module which is used by setuptools, and causes a
# subtle bug. That's why I import this utility directly from path).
hashsrc = runpy.run_path(path.join(path.dirname(__file__),
                                   'beancount/parser/hashsrc.py'))
hash_parser_source_files = hashsrc['hash_parser_source_files']

def get_cflags():
    "Returns suitable CFLAGS for the platform."
    if platform.system() == "Windows":
        # unistd.h is not available with MSDEV.
        # See https://bitbucket.org/blais/beancount/issues/173/
        return ["-DYY_NO_UNISTD_H"]
    else:
        return None

# Read the version.
with open("beancount/VERSION") as version_file:
    version = version_file.read().strip()
assert isinstance(version, str)

def get_hg_changeset():
    """Get the Mercurial changeset id."""
    try:
        output = subprocess.check_output(
            ['hg', 'parent', '--template', '{node} {date|hgdate}'], shell=False)
        vc_changeset, vc_timestamp = output.decode('utf-8').split()[:2]
        vc_changeset = 'hg:{}'.format(vc_changeset)
        return vc_changeset, vc_timestamp
    except (subprocess.CalledProcessError, FileNotFoundError, PermissionError):
        return None

def get_git_changeset():
    """Get the Git changeset id."""
    try:
        output = subprocess.check_output(['git', 'log', '--pretty=%H %ct', '-1'],
                                         shell=False)
        match = re.match(r'([0-9a-f]+) ([0-9]+)$', output.decode('utf-8').strip())
        if match:
            vc_changeset = 'git:{}'.format(match.group(1))
            vc_timestamp = match.group(2)
            return vc_changeset, vc_timestamp
        else:
            return None
    except (subprocess.CalledProcessError, FileNotFoundError, PermissionError):
        return None

# Get the changeset to bake into the binary.
for get_changeset in get_git_changeset, get_hg_changeset:
    changeset_timestamp = get_changeset()
    if changeset_timestamp is not None:
        vc_changeset, vc_timestamp = changeset_timestamp
        break
else:
    vc_changeset, vc_timestamp = '', 0


# Create a setup.
# Please read: http://furius.ca/beancount/doc/install about version numbers.
setup(name="beancount",
      version=version,
      description="Command-line Double-Entry Accounting",
      long_description=
      """
      A double-entry accounting system that uses text files as input.

      Beancount defines a simple data format or "language" that lets you define
      financial transaction records in a text file, load them in memory and
      generate and export a variety of reports, such as balance sheets or income
      statements. It also provides a client with an SQL-like query language to
      filter and aggregate financial data, and a web interface which renders
      those reports to HTML. Finally, it provides the scaffolding required to
      automate the conversion of external data into one's input file in
      Beancount syntax.
<<<<<<< HEAD
    """,

    license="GNU GPLv2 only",
    author="Martin Blais",
    author_email="blais@furius.ca",
    url="http://furius.ca/beancount",
    download_url="https://github.com/beancount/beancount",

    packages = [
        'beancount',
        'beancount.parser',
        'beancount.core',
        'beancount.ops',
        'beancount.plugins',
        'beancount.query',
        'beancount.reports',
        'beancount.scripts',
        'beancount.prices',
        'beancount.prices.sources',
        'beancount.web',
        'beancount.ingest',
        'beancount.ingest.importers',
        'beancount.ingest.importers.mixins',
        'beancount.utils',
        'beancount.tools',
    ],

    package_data = {
        'beancount': ['VERSION'],
        'beancount.web': ['*.ico',
                          '*.html',
                          '*.css',
                          'third_party/*.js'],
        'beancount.reports': ['*.html'],
        'beancount.utils.file_type_testdata': ['*'],
        'beancount.parser': ['*.h'], # See note for {63fc8d84d30a} above.
        },

    ext_modules = [
        Extension("beancount.parser._parser",
                  sources=[
                      "beancount/parser/lexer.c",
                      "beancount/parser/grammar.c",
                      "beancount/parser/parser.c",
                  ],
                  define_macros=[
                      ('BEANCOUNT_VERSION', version),
                      ('VC_CHANGESET', vc_changeset),
                      ('VC_TIMESTAMP', int(float(vc_timestamp))),
                      ('PARSER_SOURCE_HASH', hash_parser_source_files())],
                  extra_compile_args=get_cflags()),
    ],

    # Include the Emacs support for completeness, for packagers not to have to
    # check out from the repository.
    data_files = [
        ('elisp', ['editors/emacs/beancount.el']),
    ],

    # Add optional arguments that only work with some variants of setup().
    **setup_extra_kwargs
=======
      """,
      
      license="GNU GPLv2 only",
      author="Martin Blais",
      author_email="blais@furius.ca",
      url="http://furius.ca/beancount",
      download_url="https://github.com/beancount/beancount",
      packages=find_packages(exclude=['experiments*', ]),

      package_data = {
          'beancount.web': ['*.ico',
                            '*.html',
                            '*.css',
                            'third_party/*.js'],
          'beancount.reports': ['*.html'],
          'beancount.utils.file_type_testdata': ['*'],
      },

      ext_modules = [
          Extension("beancount.parser._parser",
                    sources=[
                        "beancount/parser/lexer.c",
                        "beancount/parser/grammar.c",
                        "beancount/parser/parser.c",
                    ],
                    define_macros=[
                        ('RELEASE_VERSION', version),
                        ('VC_CHANGESET', vc_changeset),
                        ('VC_TIMESTAMP', int(float(vc_timestamp))),
                        ('PARSER_SOURCE_HASH', hash_parser_source_files())],
                extra_compile_args=get_cflags()),
      ],

      # Include the Emacs support for completeness, for packagers not to have to
      # check out from the repository.
      data_files = [
          ('elisp', ['editors/emacs/beancount.el']),
      ],

      install_requires = [
          # Testing support now uses the pytest module.
          'pytest',

          # This is required to parse dates from command-line options in a
          # loose, accepting format. Note that we use dateutil for timezone
          # database definitions as well, although it is inferior to pytz, but
          # because it can use the OS timezone database in the Windows
          # registry. See this article for context:
          # https://www.assert.cc/2014/05/25/which-python-time-zone-library.html
          # However, for creating offset timezones, we use the datetime.timezone
          # helper class because it is built-in.
          # Where this matters is for price source fetchers.
          # (Note: If pytz supported the Windows registry timezone information,
          # I would switch to that.)
          'python-dateutil',

          # The SQL parser uses PLY in order to parse the input syntax.
          'ply',

          # The bean-web web application is built on top of this web
          # framework.
          'bottle',

          # This XML parsing library is mainly required to web scrape the
          # bean-web pages for testing.
          'lxml',

          # This library is needed to identify the type of a file for import.
          'python-magic',

          # This library is needed to parse XML files (for the OFX examples).
          'beautifulsoup4',

          # This library is needed to make requests for price sources.
          'requests',

          # This library is needed to identify the character set of a file for
          # import, in order to read its contents and match expressions
          # against it.
          'chardet',

          # This library is used to download and convert the documentation
          # programmatically and to upload lists of holdings to a Google
          # Spreadsheet for live intra-day monitoring.
          'google-api-python-client',
      ],

      entry_points = {
          'console_scripts': [
              'bean-bake = beancount.scripts.bake:main',
              'bean-check = beancount.scripts.check:main',
              'bean-doctor = beancount.scripts.doctor:main',
              'bean-example = beancount.scripts.example:main',
              'bean-format = beancount.scripts.format:main',
              'bean-price = beancount.prices.price:main',
              'bean-query = beancount.query.shell:main',
              'bean-report = beancount.reports.report:main',
              'bean-sql = beancount.scripts.sql:main',
              'bean-web = beancount.web.web:main',
              'bean-identify = beancount.ingest.identify:main',
              'bean-extract = beancount.ingest.extract:main',
              'bean-file = beancount.ingest.file:main',
              'treeify = beancount.tools.treeify:main',
              'upload-to-sheets = beancount.tools.sheets_upload:main',
          ]
      },

      python_requires='>=3.5',
>>>>>>> c1efcfd4
)


# Development setup requires two tools IFF you need to change the grammar:
#
# - flex-2.6.4
# - bison-3.0.5
#
# These versions are related to what's on a recent Ubuntu. If you don't change
# the grammar nor the tokenizer, the C sources are checked in so you won't need
# those tools.<|MERGE_RESOLUTION|>--- conflicted
+++ resolved
@@ -94,69 +94,6 @@
       those reports to HTML. Finally, it provides the scaffolding required to
       automate the conversion of external data into one's input file in
       Beancount syntax.
-<<<<<<< HEAD
-    """,
-
-    license="GNU GPLv2 only",
-    author="Martin Blais",
-    author_email="blais@furius.ca",
-    url="http://furius.ca/beancount",
-    download_url="https://github.com/beancount/beancount",
-
-    packages = [
-        'beancount',
-        'beancount.parser',
-        'beancount.core',
-        'beancount.ops',
-        'beancount.plugins',
-        'beancount.query',
-        'beancount.reports',
-        'beancount.scripts',
-        'beancount.prices',
-        'beancount.prices.sources',
-        'beancount.web',
-        'beancount.ingest',
-        'beancount.ingest.importers',
-        'beancount.ingest.importers.mixins',
-        'beancount.utils',
-        'beancount.tools',
-    ],
-
-    package_data = {
-        'beancount': ['VERSION'],
-        'beancount.web': ['*.ico',
-                          '*.html',
-                          '*.css',
-                          'third_party/*.js'],
-        'beancount.reports': ['*.html'],
-        'beancount.utils.file_type_testdata': ['*'],
-        'beancount.parser': ['*.h'], # See note for {63fc8d84d30a} above.
-        },
-
-    ext_modules = [
-        Extension("beancount.parser._parser",
-                  sources=[
-                      "beancount/parser/lexer.c",
-                      "beancount/parser/grammar.c",
-                      "beancount/parser/parser.c",
-                  ],
-                  define_macros=[
-                      ('BEANCOUNT_VERSION', version),
-                      ('VC_CHANGESET', vc_changeset),
-                      ('VC_TIMESTAMP', int(float(vc_timestamp))),
-                      ('PARSER_SOURCE_HASH', hash_parser_source_files())],
-                  extra_compile_args=get_cflags()),
-    ],
-
-    # Include the Emacs support for completeness, for packagers not to have to
-    # check out from the repository.
-    data_files = [
-        ('elisp', ['editors/emacs/beancount.el']),
-    ],
-
-    # Add optional arguments that only work with some variants of setup().
-    **setup_extra_kwargs
-=======
       """,
       
       license="GNU GPLv2 only",
@@ -167,6 +104,7 @@
       packages=find_packages(exclude=['experiments*', ]),
 
       package_data = {
+          'beancount': ['VERSION'],
           'beancount.web': ['*.ico',
                             '*.html',
                             '*.css',
@@ -183,7 +121,7 @@
                         "beancount/parser/parser.c",
                     ],
                     define_macros=[
-                        ('RELEASE_VERSION', version),
+                        ('BEANCOUNT_VERSION', version),
                         ('VC_CHANGESET', vc_changeset),
                         ('VC_TIMESTAMP', int(float(vc_timestamp))),
                         ('PARSER_SOURCE_HASH', hash_parser_source_files())],
@@ -265,7 +203,6 @@
       },
 
       python_requires='>=3.5',
->>>>>>> c1efcfd4
 )
 
 

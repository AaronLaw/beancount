#!/usr/bin/env python3
"""Transform links embedded in docs.

The script is given a doc id and a JSON file with a mapping, like this:

  {
    "https://github.com/beancount/beancount/blob/v2/experiments/returns/config.proto":
    "https://github.com/beancount/beanlabs/blob/master/beanlabs/returns/config.proto",
    "https://github.com/beancount/beancount/blob/v2/experiments/returns/configure.py":
    "https://github.com/beancount/beanlabs/blob/master/beanlabs/returns/configure.py",
    "https://github.com/beancount/beancount/tree/v2/experiments/returns":
    "https://github.com/beancount/beanlabs/tree/master/beanlabs/returns"
    ...
  }

and replaces the links in the doc that have an entry in the mapping. Links not
matching any entry are ignored.
"""
__copyright__ = "Copyright (C) 2020  Martin Blais"
__license__ = "GNU GPLv2"

from typing import List, Optional, Dict, Any, Mapping, Iterator, Callable, Tuple
import argparse
import json
import functools
<<<<<<< HEAD
import logging
import pickle
=======
>>>>>>> 965d01b5
import re

from googleapiclient import discovery
import gapis  # See http://github.com/blais/gapis


Json = Mapping[str, 'Json']


def find_links(obj: Any, find_key: str) -> Iterator[List[Json]]:
    """Enumerate all the links found.
    Returns a path of object, from leaf to parents to root."""
    if isinstance(obj, dict):
        for key, value in obj.items():
            if key == find_key:
                yield [value, obj]
            else:
                for found in find_links(value, find_key):
                    found.append(obj)
                    yield found
    elif isinstance(obj, list):
        for value in obj:
            for found in find_links(value, find_key):
                found.append(obj)
                yield found


def iter_links(document: Json) -> List[Tuple[str, str]]:
    """Find all the links and return them."""
    for jpath in find_links(document, 'link'):
        for item in jpath:
            if 'textRun' in item:
                content = item['textRun']['content']
                link = item['textRun']['textStyle']['link']
                if 'url' not in link:
                    continue
                url = link['url']
                yield (url, content, item)


def process_links(document: Json,
                  func: Callable[[str, str], Optional[str]]) -> List[Json]:
    """Find all the links and prepare updates.
    Outputs a list of batchUpdate requests to apply."""
    requests = []
    for url, content, item in iter_links(document):
        proposed_url = func(url, content)
        if proposed_url:
            requests.append({
                'updateTextStyle': {
                    'range': {'startIndex': item['startIndex'],
                              'endIndex': item['endIndex']},
                    'textStyle': {'link': {'url': proposed_url}},
                    'fields': 'link'
                }})
    return requests


def propose_url(mapping: Dict[str, str], url: str, unused_content: str) -> Optional[str]:
    """Process a URL, and optionally propose a replacement."""
    try:
        return mapping[url]
    except KeyError:
        pass


def transform_links(service, docid: str, mapping: Dict[str, str], dry_run: bool):
    """Run the link transformation."""

    # Get the document.
    document = service.documents().get(documentId=docid).execute()

    links = list(iter_links(document))
    width = max(len(url) for url, _, __ in links)
    for url, content, _ in links:
        print(f"# {url:{width}}  {content}")
    if links:
        print()

    if dry_run:
        # Print the links only.
        string = json.dumps({url: url for url, _, __ in links}, indent=4, sort_keys=True)
        string = re.sub(r'",', '",\n', re.sub(r": ", "\n    ", string))
        print(string)

    # Create replacement requests.
    requests = process_links(document, functools.partial(propose_url, mapping))
    if dry_run:
        return

    # Put together a batch update.
    if requests:
        # Execute them.
        print("Sending {} requests".format(len(requests)))
        service.documents().batchUpdate(
            documentId=docid,
            body={'requests': list(reversed(requests))}).execute()
    else:
        print("No changes.")


def main():
    """Main function."""
    parser = argparse.ArgumentParser(description=__doc__.strip(),
                                     formatter_class=argparse.RawTextHelpFormatter)
    parser.add_argument('docid', action='store',
                        help="Kix doc id to update")
    parser.add_argument('mapping_json', nargs='?', action='store',
                        help="Path to JSON list of pairs to replace")
    parser.add_argument('--dry-run', '-n', action='store_true',
                        help="Only print the existing links and replacments, do not run.")
    args = parser.parse_args()


    # Parse out the doc id, in case the user provided a full URL.
    if args.docid:
        match = re.match('https://docs.google.com/document/d/([^/]+)(/|$)', args.docid)
        if match:
            args.docid = match.group(1)

    # Read a file of mappings to apply in JSON format. See docstring.
    if args.mapping_json:
        with open(args.mapping_json) as mapfile:
            mapping = json.load(mapfile)
    else:
        mapping = {}

    # Discover the service.
    creds = gapis.get_credentials(['https://www.googleapis.com/auth/documents'],
                                  'beancount-docs')
    service = discovery.build('docs', 'v1', credentials=creds)

    transform_links(service, args.docid, mapping, args.dry_run)




if __name__ == '__main__':
    main()<|MERGE_RESOLUTION|>--- conflicted
+++ resolved
@@ -23,11 +23,6 @@
 import argparse
 import json
 import functools
-<<<<<<< HEAD
-import logging
-import pickle
-=======
->>>>>>> 965d01b5
 import re
 
 from googleapiclient import discovery

--- conflicted
+++ resolved
@@ -333,25 +333,23 @@
 
         return entries
 
-<<<<<<< HEAD
     def call_categorizer(self, txn, row):
         if not isinstance(self.categorizer, collections.abc.Callable):
             return txn
 
+        # TODO(blais): Remove introspection here, just commit to the two
+        # parameter version.
         params = signature(self.categorizer).parameters
         if len(params) < 2:
             return self.categorizer(txn)
         else:
             return self.categorizer(txn, row)
 
-    def get_amounts(self, iconfig, row, allow_zero_amounts=False):
-=======
     def parse_amount(self, string):
         """The method used to create Decimal instances. You can override this."""
         return D(string)
 
     def get_amounts(self, iconfig, row, allow_zero_amounts, parse_amount):
->>>>>>> 65cc414b
         """See function get_amounts() for details.
 
         This method is present to allow clients to override it in order to deal

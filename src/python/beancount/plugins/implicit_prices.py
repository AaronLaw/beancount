"""This plugin synthesizes Price directives for all Postings with a price or
directive or if it is an augmenting posting, has a cost directive.
"""
__author__ = "Martin Blais <blais@furius.ca>"

import collections

from beancount.core.data import Transaction
from beancount.core import data
from beancount.core import amount
from beancount.core import inventory

__plugins__ = ('add_implicit_prices',)


ImplicitPriceError = collections.namedtuple('ImplicitPriceError', 'source message entry')


def add_implicit_prices(entries, unused_options_map):
    """Insert implicitly defined prices from Transactions.

    Explicit price entries are simply maintained in the output list. Prices from
    postings with costs or with prices from Transaction entries are synthesized
    as new Price entries in the list of entries output.

    Args:
      entries: A list of directives. We're interested only in the Transaction instances.
      unused_options_map: A parser options dict.
    Returns:
      A list of entries, possibly with more Price entries than before, and a
      list of errors.
    """
    new_entries = []
    errors = []

    # A dict of (date, currency, cost-currency) to price entry.
    new_price_entry_map = {}

    balances = collections.defaultdict(inventory.Inventory)
    for entry in entries:
        # Always replicate the existing entries.
        new_entries.append(entry)

        if isinstance(entry, Transaction):
            # Inspect all the postings in the transaction.
            for posting in entry.postings:
                pos = posting.position

                # Check if the position is matching against an existing
                # position.
                _, booking = balances[posting.account].add_position(posting.position)

                # Add prices when they're explicitly specified on a posting. An
                # explicitly specified price may occur in a conversion, e.g.
                #      Assets:Account    100 USD @ 1.10 CAD
                # or, if a cost is also specified, as the current price of the
                # underlying instrument, e.g.
                #      Assets:Account    100 HOOL {564.20} @ {581.97} USD
                if posting.price is not None:
                    meta = data.new_metadata(entry.meta.filename, entry.meta.lineno)
                    price_entry = data.Price(meta, entry.date,
                                             pos.units.currency,
                                             posting.price)

                # Add costs, when we're not matching against an existing
                # position. This happens when we're just specifying the cost,
                # e.g.
<<<<<<< HEAD
                #      Assets:Account    100 GOOG {564.20}
                elif (pos.cost is not None and
=======
                #      Assets:Account    100 HOOL {564.20}
                elif (posting.position.lot.cost is not None and
>>>>>>> 8668c0f9
                      booking != inventory.Booking.REDUCED):
                    meta = data.new_metadata(entry.meta.filename, entry.meta.lineno)
                    price_entry = data.Price(meta, entry.date,
                                             pos.units.currency,
                                             amount.Amount(pos.cost.number,
                                                           pos.cost.currency))

                else:
                    price_entry = None

                if price_entry is not None:
                    key = (price_entry.date,
                           price_entry.currency,
                           price_entry.amount.number,  # Ideally should be removed.
                           price_entry.amount.currency)
                    try:
                        new_price_entry_map[key]

                        ## Do not fail for now. We still have many valid use
                        ## cases of duplicate prices on the same date, for
                        ## example, stock splits, or trades on two dates with
                        ## two separate reported prices. We need to figure out a
                        ## more elegant solution for this in the long term.
                        ## Keeping both for now. We should ideally not use the
                        ## number in the de-dup key above.
                        #
                        # dup_entry = new_price_entry_map[key]
                        # if price_entry.amount.number == dup_entry.amount.number:
                        #     # Skip duplicates.
                        #     continue
                        # else:
                        #     errors.append(
                        #         ImplicitPriceError(
                        #             entry.meta,
                        #             "Duplicate prices for {} on {}".format(entry,
                        #                                                    dup_entry),
                        #             entry))
                    except KeyError:
                        new_price_entry_map[key] = price_entry
                        new_entries.append(price_entry)

    return new_entries, errors<|MERGE_RESOLUTION|>--- conflicted
+++ resolved
@@ -65,13 +65,8 @@
                 # Add costs, when we're not matching against an existing
                 # position. This happens when we're just specifying the cost,
                 # e.g.
-<<<<<<< HEAD
-                #      Assets:Account    100 GOOG {564.20}
+                #      Assets:Account    100 HOOL {564.20}
                 elif (pos.cost is not None and
-=======
-                #      Assets:Account    100 HOOL {564.20}
-                elif (posting.position.lot.cost is not None and
->>>>>>> 8668c0f9
                       booking != inventory.Booking.REDUCED):
                     meta = data.new_metadata(entry.meta.filename, entry.meta.lineno)
                     price_entry = data.Price(meta, entry.date,

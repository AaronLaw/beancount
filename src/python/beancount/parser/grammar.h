--- conflicted
+++ resolved
@@ -1,4 +1,4 @@
-/* A Bison parser, made by GNU Bison 3.0.  */
+/* A Bison parser, made by GNU Bison 3.0.2.  */
 
 /* Bison interface for Yacc-like parsers in C
 
@@ -73,16 +73,6 @@
     PUSHTAG = 283,
     POPTAG = 284,
     OPTION = 285,
-<<<<<<< HEAD
-    DATE = 286,
-    ACCOUNT = 287,
-    CURRENCY = 288,
-    STRING = 289,
-    NUMBER = 290,
-    TAG = 291,
-    LINK = 292,
-    KEY = 293
-=======
     PLUGIN = 286,
     DATE = 287,
     ACCOUNT = 288,
@@ -90,8 +80,8 @@
     STRING = 290,
     NUMBER = 291,
     TAG = 292,
-    LINK = 293
->>>>>>> dca71fb3
+    LINK = 293,
+    KEY = 294
   };
 #endif
 
@@ -100,13 +90,13 @@
 typedef union YYSTYPE YYSTYPE;
 union YYSTYPE
 {
-#line 59 "src/python/beancount/parser/grammar.y" /* yacc.c:1909  */
+#line 59 "src/python/beancount/parser/grammar.y" /* yacc.c:1915  */
 
     char character;
     const char* string;
     PyObject* pyobj;
 
-#line 99 "src/python/beancount/parser/grammar.h" /* yacc.c:1909  */
+#line 100 "src/python/beancount/parser/grammar.h" /* yacc.c:1915  */
 };
 # define YYSTYPE_IS_TRIVIAL 1
 # define YYSTYPE_IS_DECLARED 1

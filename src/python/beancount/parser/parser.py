--- conflicted
+++ resolved
@@ -408,7 +408,6 @@
         Returns:
           A new instance of Position.
         """
-<<<<<<< HEAD
         compound_cost, lot_date, label = lot_info if lot_info else (None, None, None)
 
         # Compute the cost.
@@ -424,14 +423,6 @@
                 cost = Amount(compound_cost.number_per, compound_cost.currency)
         else:
             cost = None
-        ## FIXME: Complete this, incorporate the total.
-        # if istotal:
-        #     cost = amount_div(cost, amount.number)
-
-        lot = Lot(amount.currency, cost, lot_date)
-=======
-        cost, lot_date, istotal = lot_cost_date if lot_cost_date else (None, None, False)
->>>>>>> 6527c944
 
         # We don't allow a cost nor a price of zero. (Conversion entries may use
         # a price of zero as the only special case, but never for costs.)
@@ -447,8 +438,10 @@
                 self.errors.append(
                     ParserError(meta, 'Cost is negative: "{}"'.format(cost), None))
 
-        if istotal:
-            cost = amount_div(cost, abs(amount.number))
+        ## FIXME: Complete this, incorporate the total.
+        # if istotal:
+        #     cost = amount_div(cost, abs(amount.number))
+
         lot = Lot(amount.currency, cost, lot_date)
 
         return Position(lot, amount.number)
@@ -951,7 +944,6 @@
     return builder.finalize()
 
 
-<<<<<<< HEAD
 def parse_many(string, level=0):
     """Parse a string with a snippet of Beancount input and replace vars from caller.
 
@@ -991,10 +983,7 @@
     return entries[0]
 
 
-def parsedoc(fun):
-=======
 def parsedoc(fun, no_errors=False):
->>>>>>> 6527c944
     """Decorator that parses the function's docstring as an argument.
 
     Note that this only runs the parser on the tests, not the loader, so is no

/* A Bison parser, made by GNU Bison 3.0.  */

/* Bison implementation for Yacc-like parsers in C

   Copyright (C) 1984, 1989-1990, 2000-2013 Free Software Foundation, Inc.

   This program is free software: you can redistribute it and/or modify
   it under the terms of the GNU General Public License as published by
   the Free Software Foundation, either version 3 of the License, or
   (at your option) any later version.

   This program is distributed in the hope that it will be useful,
   but WITHOUT ANY WARRANTY; without even the implied warranty of
   MERCHANTABILITY or FITNESS FOR A PARTICULAR PURPOSE.  See the
   GNU General Public License for more details.

   You should have received a copy of the GNU General Public License
   along with this program.  If not, see <http://www.gnu.org/licenses/>.  */

/* As a special exception, you may create a larger work that contains
   part or all of the Bison parser skeleton and distribute that work
   under terms of your choice, so long as that work isn't itself a
   parser generator using the skeleton or a modified version thereof
   as a parser skeleton.  Alternatively, if you modify or redistribute
   the parser skeleton itself, you may (at your option) remove this
   special exception, which will cause the skeleton and the resulting
   Bison output files to be licensed under the GNU General Public
   License without this special exception.

   This special exception was added by the Free Software Foundation in
   version 2.2 of Bison.  */

/* C LALR(1) parser skeleton written by Richard Stallman, by
   simplifying the original so-called "semantic" parser.  */

/* All symbols defined below should begin with yy or YY, to avoid
   infringing on user name space.  This should be done even for local
   variables, as they might otherwise be expanded by user macros.
   There are some unavoidable exceptions within include files to
   define necessary library symbols; they are noted "INFRINGES ON
   USER NAME SPACE" below.  */

/* Identify Bison output.  */
#define YYBISON 1

/* Bison version.  */
#define YYBISON_VERSION "3.0"

/* Skeleton name.  */
#define YYSKELETON_NAME "yacc.c"

/* Pure parsers.  */
#define YYPURE 1

/* Push parsers.  */
#define YYPUSH 0

/* Pull parsers.  */
#define YYPULL 1




/* Copy the first part of user declarations.  */
#line 11 "src/python/beancount/parser/grammar.y" /* yacc.c:339  */


#include <stdio.h>
#include <assert.h>
#include "parser.h"
#include "lexer.h"

/* First line of reported file/line string. This is used as #line. */
int yy_firstline;

#define FILE_LINE_ARGS  yy_filename, ((yyloc).first_line + yy_firstline)

/* Error-handling function. */
void yyerror(char const* message)
{
    /* Register a syntax error with the builder. */
    BUILD("error", "ssi", message, yy_filename, yylineno + yy_firstline);
}

/* Get a printable version of a token name. */
const char* getTokenName(int token);


/* #define DECREF1(x)  Py_DECREF(x); */
#define DECREF1(x1)
#define DECREF2(x1, x2)
#define DECREF3(x1, x2, x3)
#define DECREF4(x1, x2, x3, x4)
#define DECREF5(x1, x2, x3, x4, x5)
#define DECREF6(x1, x2, x3, x4, x5, x6)


#line 99 "src/python/beancount/parser/grammar.c" /* yacc.c:339  */

# ifndef YY_NULL
#  if defined __cplusplus && 201103L <= __cplusplus
#   define YY_NULL nullptr
#  else
#   define YY_NULL 0
#  endif
# endif

/* Enabling verbose error messages.  */
#ifdef YYERROR_VERBOSE
# undef YYERROR_VERBOSE
# define YYERROR_VERBOSE 1
#else
# define YYERROR_VERBOSE 1
#endif

/* In a future release of Bison, this section will be replaced
   by #include "grammar.h".  */
#ifndef YY_YY_SRC_PYTHON_BEANCOUNT_PARSER_GRAMMAR_H_INCLUDED
# define YY_YY_SRC_PYTHON_BEANCOUNT_PARSER_GRAMMAR_H_INCLUDED
/* Debug traces.  */
#ifndef YYDEBUG
# define YYDEBUG 1
#endif
#if YYDEBUG
extern int yydebug;
#endif

/* Token type.  */
#ifndef YYTOKENTYPE
# define YYTOKENTYPE
  enum yytokentype
  {
    ERROR = 258,
    INDENT = 259,
    EOL = 260,
    COMMENT = 261,
    SKIPPED = 262,
    PIPE = 263,
    ATAT = 264,
    AT = 265,
    LCURLCURL = 266,
    RCURLCURL = 267,
    LCURL = 268,
    RCURL = 269,
    EQUAL = 270,
    COMMA = 271,
    SLASH = 272,
    FLAG = 273,
    TXN = 274,
    BALANCE = 275,
    OPEN = 276,
    CLOSE = 277,
    PAD = 278,
    EVENT = 279,
    PRICE = 280,
    NOTE = 281,
    DOCUMENT = 282,
    PUSHTAG = 283,
    POPTAG = 284,
    OPTION = 285,
<<<<<<< HEAD
    DATE = 286,
    ACCOUNT = 287,
    CURRENCY = 288,
    STRING = 289,
    NUMBER = 290,
    TAG = 291,
    LINK = 292,
    KEY = 293
=======
    PLUGIN = 286,
    DATE = 287,
    ACCOUNT = 288,
    CURRENCY = 289,
    STRING = 290,
    NUMBER = 291,
    TAG = 292,
    LINK = 293
>>>>>>> dca71fb3
  };
#endif

/* Value type.  */
#if ! defined YYSTYPE && ! defined YYSTYPE_IS_DECLARED
typedef union YYSTYPE YYSTYPE;
union YYSTYPE
{
#line 59 "src/python/beancount/parser/grammar.y" /* yacc.c:355  */

    char character;
    const char* string;
    PyObject* pyobj;

#line 184 "src/python/beancount/parser/grammar.c" /* yacc.c:355  */
};
# define YYSTYPE_IS_TRIVIAL 1
# define YYSTYPE_IS_DECLARED 1
#endif

/* Location type.  */
#if ! defined YYLTYPE && ! defined YYLTYPE_IS_DECLARED
typedef struct YYLTYPE YYLTYPE;
struct YYLTYPE
{
  int first_line;
  int first_column;
  int last_line;
  int last_column;
};
# define YYLTYPE_IS_DECLARED 1
# define YYLTYPE_IS_TRIVIAL 1
#endif



int yyparse (void);

#endif /* !YY_YY_SRC_PYTHON_BEANCOUNT_PARSER_GRAMMAR_H_INCLUDED  */

/* Copy the second part of user declarations.  */

#line 212 "src/python/beancount/parser/grammar.c" /* yacc.c:358  */

#ifdef short
# undef short
#endif

#ifdef YYTYPE_UINT8
typedef YYTYPE_UINT8 yytype_uint8;
#else
typedef unsigned char yytype_uint8;
#endif

#ifdef YYTYPE_INT8
typedef YYTYPE_INT8 yytype_int8;
#else
typedef signed char yytype_int8;
#endif

#ifdef YYTYPE_UINT16
typedef YYTYPE_UINT16 yytype_uint16;
#else
typedef unsigned short int yytype_uint16;
#endif

#ifdef YYTYPE_INT16
typedef YYTYPE_INT16 yytype_int16;
#else
typedef short int yytype_int16;
#endif

#ifndef YYSIZE_T
# ifdef __SIZE_TYPE__
#  define YYSIZE_T __SIZE_TYPE__
# elif defined size_t
#  define YYSIZE_T size_t
# elif ! defined YYSIZE_T
#  include <stddef.h> /* INFRINGES ON USER NAME SPACE */
#  define YYSIZE_T size_t
# else
#  define YYSIZE_T unsigned int
# endif
#endif

#define YYSIZE_MAXIMUM ((YYSIZE_T) -1)

#ifndef YY_
# if defined YYENABLE_NLS && YYENABLE_NLS
#  if ENABLE_NLS
#   include <libintl.h> /* INFRINGES ON USER NAME SPACE */
#   define YY_(Msgid) dgettext ("bison-runtime", Msgid)
#  endif
# endif
# ifndef YY_
#  define YY_(Msgid) Msgid
# endif
#endif

#ifndef __attribute__
/* This feature is available in gcc versions 2.5 and later.  */
# if (! defined __GNUC__ || __GNUC__ < 2 \
      || (__GNUC__ == 2 && __GNUC_MINOR__ < 5))
#  define __attribute__(Spec) /* empty */
# endif
#endif

/* Suppress unused-variable warnings by "using" E.  */
#if ! defined lint || defined __GNUC__
# define YYUSE(E) ((void) (E))
#else
# define YYUSE(E) /* empty */
#endif

#if defined __GNUC__ && 407 <= __GNUC__ * 100 + __GNUC_MINOR__
/* Suppress an incorrect diagnostic about yylval being uninitialized.  */
# define YY_IGNORE_MAYBE_UNINITIALIZED_BEGIN \
    _Pragma ("GCC diagnostic push") \
    _Pragma ("GCC diagnostic ignored \"-Wuninitialized\"")\
    _Pragma ("GCC diagnostic ignored \"-Wmaybe-uninitialized\"")
# define YY_IGNORE_MAYBE_UNINITIALIZED_END \
    _Pragma ("GCC diagnostic pop")
#else
# define YY_INITIAL_VALUE(Value) Value
#endif
#ifndef YY_IGNORE_MAYBE_UNINITIALIZED_BEGIN
# define YY_IGNORE_MAYBE_UNINITIALIZED_BEGIN
# define YY_IGNORE_MAYBE_UNINITIALIZED_END
#endif
#ifndef YY_INITIAL_VALUE
# define YY_INITIAL_VALUE(Value) /* Nothing. */
#endif


#if ! defined yyoverflow || YYERROR_VERBOSE

/* The parser invokes alloca or malloc; define the necessary symbols.  */

# ifdef YYSTACK_USE_ALLOCA
#  if YYSTACK_USE_ALLOCA
#   ifdef __GNUC__
#    define YYSTACK_ALLOC __builtin_alloca
#   elif defined __BUILTIN_VA_ARG_INCR
#    include <alloca.h> /* INFRINGES ON USER NAME SPACE */
#   elif defined _AIX
#    define YYSTACK_ALLOC __alloca
#   elif defined _MSC_VER
#    include <malloc.h> /* INFRINGES ON USER NAME SPACE */
#    define alloca _alloca
#   else
#    define YYSTACK_ALLOC alloca
#    if ! defined _ALLOCA_H && ! defined EXIT_SUCCESS
#     include <stdlib.h> /* INFRINGES ON USER NAME SPACE */
      /* Use EXIT_SUCCESS as a witness for stdlib.h.  */
#     ifndef EXIT_SUCCESS
#      define EXIT_SUCCESS 0
#     endif
#    endif
#   endif
#  endif
# endif

# ifdef YYSTACK_ALLOC
   /* Pacify GCC's 'empty if-body' warning.  */
#  define YYSTACK_FREE(Ptr) do { /* empty */; } while (0)
#  ifndef YYSTACK_ALLOC_MAXIMUM
    /* The OS might guarantee only one guard page at the bottom of the stack,
       and a page size can be as small as 4096 bytes.  So we cannot safely
       invoke alloca (N) if N exceeds 4096.  Use a slightly smaller number
       to allow for a few compiler-allocated temporary stack slots.  */
#   define YYSTACK_ALLOC_MAXIMUM 4032 /* reasonable circa 2006 */
#  endif
# else
#  define YYSTACK_ALLOC YYMALLOC
#  define YYSTACK_FREE YYFREE
#  ifndef YYSTACK_ALLOC_MAXIMUM
#   define YYSTACK_ALLOC_MAXIMUM YYSIZE_MAXIMUM
#  endif
#  if (defined __cplusplus && ! defined EXIT_SUCCESS \
       && ! ((defined YYMALLOC || defined malloc) \
             && (defined YYFREE || defined free)))
#   include <stdlib.h> /* INFRINGES ON USER NAME SPACE */
#   ifndef EXIT_SUCCESS
#    define EXIT_SUCCESS 0
#   endif
#  endif
#  ifndef YYMALLOC
#   define YYMALLOC malloc
#   if ! defined malloc && ! defined EXIT_SUCCESS
void *malloc (YYSIZE_T); /* INFRINGES ON USER NAME SPACE */
#   endif
#  endif
#  ifndef YYFREE
#   define YYFREE free
#   if ! defined free && ! defined EXIT_SUCCESS
void free (void *); /* INFRINGES ON USER NAME SPACE */
#   endif
#  endif
# endif
#endif /* ! defined yyoverflow || YYERROR_VERBOSE */


#if (! defined yyoverflow \
     && (! defined __cplusplus \
         || (defined YYLTYPE_IS_TRIVIAL && YYLTYPE_IS_TRIVIAL \
             && defined YYSTYPE_IS_TRIVIAL && YYSTYPE_IS_TRIVIAL)))

/* A type that is properly aligned for any stack member.  */
union yyalloc
{
  yytype_int16 yyss_alloc;
  YYSTYPE yyvs_alloc;
  YYLTYPE yyls_alloc;
};

/* The size of the maximum gap between one aligned stack and the next.  */
# define YYSTACK_GAP_MAXIMUM (sizeof (union yyalloc) - 1)

/* The size of an array large to enough to hold all stacks, each with
   N elements.  */
# define YYSTACK_BYTES(N) \
     ((N) * (sizeof (yytype_int16) + sizeof (YYSTYPE) + sizeof (YYLTYPE)) \
      + 2 * YYSTACK_GAP_MAXIMUM)

# define YYCOPY_NEEDED 1

/* Relocate STACK from its old location to the new one.  The
   local variables YYSIZE and YYSTACKSIZE give the old and new number of
   elements in the stack, and YYPTR gives the new location of the
   stack.  Advance YYPTR to a properly aligned location for the next
   stack.  */
# define YYSTACK_RELOCATE(Stack_alloc, Stack)                           \
    do                                                                  \
      {                                                                 \
        YYSIZE_T yynewbytes;                                            \
        YYCOPY (&yyptr->Stack_alloc, Stack, yysize);                    \
        Stack = &yyptr->Stack_alloc;                                    \
        yynewbytes = yystacksize * sizeof (*Stack) + YYSTACK_GAP_MAXIMUM; \
        yyptr += yynewbytes / sizeof (*yyptr);                          \
      }                                                                 \
    while (0)

#endif

#if defined YYCOPY_NEEDED && YYCOPY_NEEDED
/* Copy COUNT objects from SRC to DST.  The source and destination do
   not overlap.  */
# ifndef YYCOPY
#  if defined __GNUC__ && 1 < __GNUC__
#   define YYCOPY(Dst, Src, Count) \
      __builtin_memcpy (Dst, Src, (Count) * sizeof (*(Src)))
#  else
#   define YYCOPY(Dst, Src, Count)              \
      do                                        \
        {                                       \
          YYSIZE_T yyi;                         \
          for (yyi = 0; yyi < (Count); yyi++)   \
            (Dst)[yyi] = (Src)[yyi];            \
        }                                       \
      while (0)
#  endif
# endif
#endif /* !YYCOPY_NEEDED */

/* YYFINAL -- State number of the termination state.  */
#define YYFINAL  30
/* YYLAST -- Last index in YYTABLE.  */
<<<<<<< HEAD
#define YYLAST   121
=======
#define YYLAST   106
>>>>>>> dca71fb3

/* YYNTOKENS -- Number of terminals.  */
#define YYNTOKENS  39
/* YYNNTS -- Number of nonterminals.  */
<<<<<<< HEAD
#define YYNNTS  32
/* YYNRULES -- Number of rules.  */
#define YYNRULES  70
/* YYNSTATES -- Number of states.  */
#define YYNSTATES  135
=======
#define YYNNTS  31
/* YYNRULES -- Number of rules.  */
#define YYNRULES  69
/* YYNSTATES -- Number of states.  */
#define YYNSTATES  126
>>>>>>> dca71fb3

/* YYTRANSLATE[YYX] -- Symbol number corresponding to YYX as returned
   by yylex, with out-of-bounds checking.  */
#define YYUNDEFTOK  2
#define YYMAXUTOK   293

#define YYTRANSLATE(YYX)                                                \
  ((unsigned int) (YYX) <= YYMAXUTOK ? yytranslate[YYX] : YYUNDEFTOK)

/* YYTRANSLATE[TOKEN-NUM] -- Symbol number corresponding to TOKEN-NUM
   as returned by yylex, without out-of-bounds checking.  */
static const yytype_uint8 yytranslate[] =
{
       0,     2,     2,     2,     2,     2,     2,     2,     2,     2,
       2,     2,     2,     2,     2,     2,     2,     2,     2,     2,
       2,     2,     2,     2,     2,     2,     2,     2,     2,     2,
       2,     2,     2,     2,     2,     2,     2,     2,     2,     2,
       2,     2,     2,     2,     2,     2,     2,     2,     2,     2,
       2,     2,     2,     2,     2,     2,     2,     2,     2,     2,
       2,     2,     2,     2,     2,     2,     2,     2,     2,     2,
       2,     2,     2,     2,     2,     2,     2,     2,     2,     2,
       2,     2,     2,     2,     2,     2,     2,     2,     2,     2,
       2,     2,     2,     2,     2,     2,     2,     2,     2,     2,
       2,     2,     2,     2,     2,     2,     2,     2,     2,     2,
       2,     2,     2,     2,     2,     2,     2,     2,     2,     2,
       2,     2,     2,     2,     2,     2,     2,     2,     2,     2,
       2,     2,     2,     2,     2,     2,     2,     2,     2,     2,
       2,     2,     2,     2,     2,     2,     2,     2,     2,     2,
       2,     2,     2,     2,     2,     2,     2,     2,     2,     2,
       2,     2,     2,     2,     2,     2,     2,     2,     2,     2,
       2,     2,     2,     2,     2,     2,     2,     2,     2,     2,
       2,     2,     2,     2,     2,     2,     2,     2,     2,     2,
       2,     2,     2,     2,     2,     2,     2,     2,     2,     2,
       2,     2,     2,     2,     2,     2,     2,     2,     2,     2,
       2,     2,     2,     2,     2,     2,     2,     2,     2,     2,
       2,     2,     2,     2,     2,     2,     2,     2,     2,     2,
       2,     2,     2,     2,     2,     2,     2,     2,     2,     2,
       2,     2,     2,     2,     2,     2,     2,     2,     2,     2,
       2,     2,     2,     2,     2,     2,     1,     2,     3,     4,
       5,     6,     7,     8,     9,    10,    11,    12,    13,    14,
      15,    16,    17,    18,    19,    20,    21,    22,    23,    24,
      25,    26,    27,    28,    29,    30,    31,    32,    33,    34,
      35,    36,    37,    38
};

#if YYDEBUG
  /* YYRLINE[YYN] -- Source line where rule number YYN was defined.  */
static const yytype_uint16 yyrline[] =
{
<<<<<<< HEAD
       0,   143,   143,   146,   150,   155,   156,   159,   160,   161,
     162,   163,   165,   169,   174,   179,   184,   191,   197,   201,
     203,   208,   213,   218,   224,   230,   235,   240,   246,   251,
     257,   262,   267,   273,   279,   285,   291,   297,   303,   309,
     316,   321,   327,   332,   337,   342,   349,   355,   361,   367,
     369,   375,   376,   377,   378,   379,   380,   381,   382,   383,
     388,   394,   395,   396,   397,   398,   401,   405,   410,   414,
     420
=======
       0,   138,   138,   141,   145,   150,   151,   155,   156,   157,
     158,   159,   161,   165,   170,   175,   180,   187,   193,   197,
     199,   204,   209,   214,   220,   225,   231,   236,   241,   247,
     253,   259,   265,   271,   277,   283,   290,   295,   301,   306,
     311,   316,   323,   329,   335,   341,   343,   349,   350,   351,
     352,   353,   354,   355,   356,   357,   362,   368,   373,   379,
     380,   381,   382,   383,   384,   387,   391,   396,   400,   406
>>>>>>> dca71fb3
};
#endif

#if YYDEBUG || YYERROR_VERBOSE || 1
/* YYTNAME[SYMBOL-NUM] -- String name of the symbol SYMBOL-NUM.
   First, the terminals, then, starting at YYNTOKENS, nonterminals.  */
static const char *const yytname[] =
{
  "$end", "error", "$undefined", "ERROR", "INDENT", "EOL", "COMMENT",
  "SKIPPED", "PIPE", "ATAT", "AT", "LCURLCURL", "RCURLCURL", "LCURL",
  "RCURL", "EQUAL", "COMMA", "SLASH", "FLAG", "TXN", "BALANCE", "OPEN",
  "CLOSE", "PAD", "EVENT", "PRICE", "NOTE", "DOCUMENT", "PUSHTAG",
<<<<<<< HEAD
  "POPTAG", "OPTION", "DATE", "ACCOUNT", "CURRENCY", "STRING", "NUMBER",
  "TAG", "LINK", "KEY", "$accept", "empty", "txn", "eol", "empty_line",
  "txn_fields", "transaction", "optflag", "posting", "key_value",
  "posting_list", "key_value_list", "currency_list", "pushtag", "poptag",
  "open", "close", "pad", "balance", "amount", "position", "lot_cost_date",
  "price", "event", "note", "filename", "document", "entry", "option",
  "directive", "declarations", "file", YY_NULL
=======
  "POPTAG", "OPTION", "PLUGIN", "DATE", "ACCOUNT", "CURRENCY", "STRING",
  "NUMBER", "TAG", "LINK", "$accept", "empty", "txn", "eol", "empty_line",
  "txn_fields", "transaction", "optflag", "posting", "posting_list",
  "currency_list", "pushtag", "poptag", "open", "close", "pad", "balance",
  "amount", "position", "lot_cost_date", "price", "event", "note",
  "filename", "document", "entry", "option", "plugin", "directive",
  "declarations", "file", YY_NULL
>>>>>>> dca71fb3
};
#endif

# ifdef YYPRINT
/* YYTOKNUM[NUM] -- (External) token number corresponding to the
   (internal) symbol number NUM (which must be that of a token).  */
static const yytype_uint16 yytoknum[] =
{
       0,   256,   257,   258,   259,   260,   261,   262,   263,   264,
     265,   266,   267,   268,   269,   270,   271,   272,   273,   274,
     275,   276,   277,   278,   279,   280,   281,   282,   283,   284,
     285,   286,   287,   288,   289,   290,   291,   292,   293
};
# endif

#define YYPACT_NINF -57

#define yypact_value_is_default(Yystate) \
  (!!((Yystate) == (-57)))

<<<<<<< HEAD
#define YYTABLE_NINF -71
=======
#define YYTABLE_NINF -70
>>>>>>> dca71fb3

#define yytable_value_is_error(Yytable_value) \
  0

  /* YYPACT[STATE-NUM] -- Index in YYTABLE of the portion describing
     STATE-NUM.  */
static const yytype_int8 yypact[] =
{
<<<<<<< HEAD
     -55,   -55,    67,    18,   -55,    12,   -55,    26,   -55,    11,
      13,   -11,    85,   -55,   -55,   -55,   -55,   -55,   -55,   -55,
     -55,   -55,   -55,   -55,   -55,   -55,   -55,   -55,   -55,   -55,
     -55,     8,     8,    14,   -55,   -55,    20,    21,    22,    23,
      16,    24,    27,    28,   -55,   -55,    37,   -55,   -55,     8,
      31,    25,     8,    38,    29,    31,    35,    41,   -55,    -2,
     -55,   -55,    43,     8,   -55,   -55,     4,   -55,     8,     8,
       8,     8,   -55,     8,   -55,   -55,   -55,   -55,   -55,   -55,
     -55,    44,   -55,   -55,    42,   -55,   -55,   -55,   -55,   -55,
     -55,    78,    42,   -55,    42,     7,   -55,    42,    42,    42,
      42,    42,   -13,   -55,   -55,    51,   -55,   -55,    59,     8,
       2,   -55,   -55,    17,     6,    31,    31,   -55,    31,    31,
     -55,     9,    10,     8,     8,   -55,    61,   -55,    68,   -55,
     -55,    88,    87,   -55,   -55
=======
     -57,   -57,    60,     1,   -57,     9,   -57,    12,   -57,    -3,
      10,    13,    17,    75,   -57,   -57,   -57,   -57,   -57,   -57,
     -57,   -57,   -57,   -57,   -57,   -57,   -57,   -57,   -57,   -57,
     -57,   -57,   -57,    27,    27,    20,     4,   -57,   -57,    16,
      29,    30,    36,    35,     3,    39,    40,   -57,   -57,    69,
     -57,   -57,    27,    27,   -57,    41,    42,    27,    45,    44,
      41,    47,    48,   -57,    21,   -57,   -57,   -57,    50,    27,
     -57,   -57,     6,   -57,    27,    27,    27,    27,   -57,    27,
     -57,   -57,   -57,   -57,   -57,   -57,   -57,    51,   -57,   -57,
     -57,   -57,   -57,   -57,   -57,    71,   -57,    68,   -57,   -57,
     -57,    54,     0,   -57,     2,    15,    41,    41,   -57,    41,
      41,   -57,    -9,    14,    27,    27,   -57,    72,   -57,    73,
     -57,   -57,    91,    92,   -57,   -57
>>>>>>> dca71fb3
};

  /* YYDEFACT[STATE-NUM] -- Default reduction number in state STATE-NUM.
     Performed when YYTABLE does not specify something else to do.  Zero
     means the default is an error.  */
static const yytype_uint8 yydefact[] =
{
<<<<<<< HEAD
       2,    69,     0,     0,    68,    10,     7,    11,    61,     0,
       0,     0,     0,    62,    51,    63,    64,    53,    54,    55,
      52,    59,    56,    57,    58,    67,    65,    66,     1,     9,
       8,     0,     0,     0,     4,     3,     0,     0,     0,     0,
       0,     0,     0,     0,     2,     5,     0,    33,    34,     0,
       0,     2,     0,     0,     0,     0,     0,     0,    12,     0,
       6,    60,     0,     0,    31,    30,     0,     2,     0,     0,
       0,     0,    49,     0,    16,    13,    15,    14,     2,    39,
       2,     0,     2,    28,    36,     2,     2,     2,     2,     2,
      25,    17,    38,    32,    35,     0,    29,    37,    47,    46,
      48,    50,     2,    27,    26,     0,    19,    18,     0,     0,
       0,    24,    23,    40,     0,     0,     0,    41,     0,     0,
      20,     0,     0,     0,     0,    44,     0,    42,     0,    22,
      21,     0,     0,    45,    43
=======
       2,    68,     0,     0,    67,    10,     7,    11,    59,     0,
       0,     0,     0,     0,    60,    47,    61,    62,    49,    50,
      51,    48,    55,    52,    53,    54,    66,    63,    64,    65,
       1,     9,     8,     0,     0,     0,     0,     4,     3,     0,
       0,     0,     0,     0,     0,     0,     0,     2,     5,     0,
      29,    30,     0,     0,    57,     0,     2,     0,     0,     0,
       0,     0,     0,    12,     0,     6,    56,    58,     0,     0,
      27,    26,     0,    32,     0,     0,     0,     0,    45,     0,
      16,    13,    15,    14,     2,    35,    34,     0,    31,    33,
      43,    42,    44,    46,    24,    17,    28,     2,    25,    19,
      18,     0,     0,    23,    36,     0,     0,     0,    37,     0,
       0,    20,     0,     0,     0,     0,    40,     0,    38,     0,
      22,    21,     0,     0,    41,    39
>>>>>>> dca71fb3
};

  /* YYPGOTO[NTERM-NUM].  */
static const yytype_int8 yypgoto[] =
{
<<<<<<< HEAD
     -55,     0,   -55,   -30,   -55,   -55,   -55,   -55,   -55,    30,
     -55,     1,   -55,   -55,   -55,   -55,   -55,   -55,   -55,   -54,
     -55,   -55,   -55,   -55,   -55,   -55,   -55,   -55,   -55,   -55,
     -55,   -55
=======
     -57,   -40,   -57,   -34,   -57,   -57,   -57,   -57,   -57,   -57,
     -57,   -57,   -57,   -57,   -57,   -57,   -57,   -56,   -57,   -57,
     -57,   -57,   -57,   -57,   -57,   -57,   -57,   -57,   -57,   -57,
     -57
>>>>>>> dca71fb3
};

  /* YYDEFGOTO[NTERM-NUM].  */
static const yytype_int8 yydefgoto[] =
{
<<<<<<< HEAD
      -1,    83,    44,    47,    13,    59,    14,   108,   103,    96,
      91,    84,    66,    15,    16,    17,    18,    19,    20,    63,
     114,   117,    21,    22,    23,    73,    24,    25,    26,    27,
       2,     3
=======
      -1,     1,    47,    50,    14,    64,    15,   101,    98,    95,
      72,    16,    17,    18,    19,    20,    21,    69,   105,   108,
      22,    23,    24,    79,    25,    26,    27,    28,    29,     2,
       3
>>>>>>> dca71fb3
};

  /* YYTABLE[YYPACT[STATE-NUM]] -- What to do in state STATE-NUM.  If
     positive, shift that token.  If negative, reduce the rule whose
     number is the opposite.  If YYTABLE_NINF, syntax error.  */
static const yytype_int16 yytable[] =
{
<<<<<<< HEAD
       1,    70,    48,    45,    46,   106,    74,    45,    46,    45,
      46,    45,    46,    45,    46,   118,   119,    29,    28,    61,
      81,   125,    67,    33,   127,   105,   126,   128,   115,    78,
     116,    30,    75,    80,    76,    77,    82,    62,    85,    86,
      87,    88,    60,    89,    58,   105,    95,    31,    49,    32,
      54,    65,    50,    51,    52,    53,   113,    55,    64,    56,
      57,   121,   122,    69,   123,   124,    62,   -70,     4,    71,
      68,     5,     6,     7,     8,    72,    79,    93,    90,   111,
     112,    92,   102,    94,   120,   109,    97,    98,    99,   100,
     101,   110,   131,   129,   130,     9,    10,    11,    12,   132,
     133,   134,   107,    34,    35,    36,    37,    38,    39,    40,
      41,    42,    43,     0,     0,     0,     0,     0,     0,     0,
       0,   104
=======
      51,    30,    54,   116,    76,    48,    49,    63,   117,    48,
      49,    48,    49,   106,    31,   107,    71,    32,    66,    67,
      48,    49,    87,    73,   109,   110,    48,    49,   118,    80,
      84,   119,    48,    49,    33,    86,    68,    60,    88,    53,
      89,    90,    91,    92,    94,    93,   104,    34,    35,    55,
     112,   113,    36,   114,   115,    52,    81,   100,    82,    83,
     -69,     4,    56,    57,     5,     6,     7,     8,   103,    58,
      59,   111,    61,    62,    65,    97,    70,    68,    74,    75,
     120,   121,    77,    78,    85,    96,    99,   102,     9,    10,
      11,    12,    13,    37,    38,    39,    40,    41,    42,    43,
      44,    45,    46,   124,   122,   123,   125
>>>>>>> dca71fb3
};

static const yytype_int8 yycheck[] =
{
<<<<<<< HEAD
       0,    55,    32,     5,     6,    18,     8,     5,     6,     5,
       6,     5,     6,     5,     6,     9,    10,     5,     0,    49,
      16,    12,    52,    34,    14,    38,    17,    17,    11,    59,
      13,     5,    34,    63,    36,    37,    66,    35,    68,    69,
      70,    71,     5,    73,    44,    38,     4,    36,    34,    36,
      34,    51,    32,    32,    32,    32,   110,    33,    33,    32,
      32,   115,   116,    34,   118,   119,    35,     0,     1,    34,
      32,     4,     5,     6,     7,    34,    33,    33,    78,   109,
     110,    80,     4,    82,   114,    34,    85,    86,    87,    88,
      89,    32,    31,   123,   124,    28,    29,    30,    31,    31,
      12,    14,   102,    18,    19,    20,    21,    22,    23,    24,
      25,    26,    27,    -1,    -1,    -1,    -1,    -1,    -1,    -1,
      -1,    91
=======
      34,     0,    36,    12,    60,     5,     6,    47,    17,     5,
       6,     5,     6,    11,     5,    13,    56,     5,    52,    53,
       5,     6,    16,    57,     9,    10,     5,     6,    14,     8,
      64,    17,     5,     6,    37,    69,    36,    34,    72,    35,
      74,    75,    76,    77,    84,    79,   102,    37,    35,    33,
     106,   107,    35,   109,   110,    35,    35,    97,    37,    38,
       0,     1,    33,    33,     4,     5,     6,     7,   102,    33,
      35,   105,    33,    33,     5,     4,    34,    36,    33,    35,
     114,   115,    35,    35,    34,    34,    18,    33,    28,    29,
      30,    31,    32,    18,    19,    20,    21,    22,    23,    24,
      25,    26,    27,    12,    32,    32,    14
>>>>>>> dca71fb3
};

  /* YYSTOS[STATE-NUM] -- The (internal number of the) accessing
     symbol of state STATE-NUM.  */
static const yytype_uint8 yystos[] =
{
<<<<<<< HEAD
       0,    40,    69,    70,     1,     4,     5,     6,     7,    28,
      29,    30,    31,    43,    45,    52,    53,    54,    55,    56,
      57,    61,    62,    63,    65,    66,    67,    68,     0,     5,
       5,    36,    36,    34,    18,    19,    20,    21,    22,    23,
      24,    25,    26,    27,    41,     5,     6,    42,    42,    34,
      32,    32,    32,    32,    34,    33,    32,    32,    40,    44,
       5,    42,    35,    58,    33,    40,    51,    42,    32,    34,
      58,    34,    34,    64,     8,    34,    36,    37,    42,    33,
      42,    16,    42,    40,    50,    42,    42,    42,    42,    42,
      40,    49,    50,    33,    50,     4,    48,    50,    50,    50,
      50,    50,     4,    47,    48,    38,    18,    40,    46,    34,
      32,    42,    42,    58,    59,    11,    13,    60,     9,    10,
      42,    58,    58,    58,    58,    12,    17,    14,    17,    42,
      42,    31,    31,    12,    14
=======
       0,    40,    68,    69,     1,     4,     5,     6,     7,    28,
      29,    30,    31,    32,    43,    45,    50,    51,    52,    53,
      54,    55,    59,    60,    61,    63,    64,    65,    66,    67,
       0,     5,     5,    37,    37,    35,    35,    18,    19,    20,
      21,    22,    23,    24,    25,    26,    27,    41,     5,     6,
      42,    42,    35,    35,    42,    33,    33,    33,    33,    35,
      34,    33,    33,    40,    44,     5,    42,    42,    36,    56,
      34,    40,    49,    42,    33,    35,    56,    35,    35,    62,
       8,    35,    37,    38,    42,    34,    42,    16,    42,    42,
      42,    42,    42,    42,    40,    48,    34,     4,    47,    18,
      40,    46,    33,    42,    56,    57,    11,    13,    58,     9,
      10,    42,    56,    56,    56,    56,    12,    17,    14,    17,
      42,    42,    32,    32,    12,    14
>>>>>>> dca71fb3
};

  /* YYR1[YYN] -- Symbol number of symbol that rule YYN derives.  */
static const yytype_uint8 yyr1[] =
{
       0,    39,    40,    41,    41,    42,    42,    43,    43,    43,
      43,    43,    44,    44,    44,    44,    44,    45,    46,    46,
<<<<<<< HEAD
      47,    47,    47,    47,    48,    49,    49,    49,    50,    50,
      51,    51,    51,    52,    53,    54,    55,    56,    57,    58,
      59,    59,    60,    60,    60,    60,    61,    62,    63,    64,
      65,    66,    66,    66,    66,    66,    66,    66,    66,    66,
      67,    68,    68,    68,    68,    68,    69,    69,    69,    69,
      70
=======
      47,    47,    47,    47,    48,    48,    49,    49,    49,    50,
      51,    52,    53,    54,    55,    56,    57,    57,    58,    58,
      58,    58,    59,    60,    61,    62,    63,    64,    64,    64,
      64,    64,    64,    64,    64,    64,    65,    66,    66,    67,
      67,    67,    67,    67,    67,    68,    68,    68,    68,    69
>>>>>>> dca71fb3
};

  /* YYR2[YYN] -- Number of symbols on the right hand side of rule YYN.  */
static const yytype_uint8 yyr2[] =
{
       0,     2,     0,     1,     1,     1,     2,     1,     2,     2,
       1,     1,     1,     2,     2,     2,     2,     5,     1,     1,
<<<<<<< HEAD
       5,     7,     7,     4,     4,     1,     2,     2,     1,     2,
       1,     1,     3,     3,     3,     6,     5,     6,     6,     2,
       1,     2,     3,     5,     3,     5,     6,     6,     6,     1,
       6,     1,     1,     1,     1,     1,     1,     1,     1,     1,
       4,     1,     1,     1,     1,     1,     2,     2,     2,     1,
       1
=======
       5,     7,     7,     4,     1,     2,     1,     1,     3,     3,
       3,     5,     4,     5,     5,     2,     1,     2,     3,     5,
       3,     5,     5,     5,     5,     1,     5,     1,     1,     1,
       1,     1,     1,     1,     1,     1,     4,     3,     4,     1,
       1,     1,     1,     1,     1,     2,     2,     2,     1,     1
>>>>>>> dca71fb3
};


#define yyerrok         (yyerrstatus = 0)
#define yyclearin       (yychar = YYEMPTY)
#define YYEMPTY         (-2)
#define YYEOF           0

#define YYACCEPT        goto yyacceptlab
#define YYABORT         goto yyabortlab
#define YYERROR         goto yyerrorlab


#define YYRECOVERING()  (!!yyerrstatus)

#define YYBACKUP(Token, Value)                                  \
do                                                              \
  if (yychar == YYEMPTY)                                        \
    {                                                           \
      yychar = (Token);                                         \
      yylval = (Value);                                         \
      YYPOPSTACK (yylen);                                       \
      yystate = *yyssp;                                         \
      goto yybackup;                                            \
    }                                                           \
  else                                                          \
    {                                                           \
      yyerror (YY_("syntax error: cannot back up")); \
      YYERROR;                                                  \
    }                                                           \
while (0)

/* Error token number */
#define YYTERROR        1
#define YYERRCODE       256


/* YYLLOC_DEFAULT -- Set CURRENT to span from RHS[1] to RHS[N].
   If N is 0, then set CURRENT to the empty location which ends
   the previous symbol: RHS[0] (always defined).  */

#ifndef YYLLOC_DEFAULT
# define YYLLOC_DEFAULT(Current, Rhs, N)                                \
    do                                                                  \
      if (N)                                                            \
        {                                                               \
          (Current).first_line   = YYRHSLOC (Rhs, 1).first_line;        \
          (Current).first_column = YYRHSLOC (Rhs, 1).first_column;      \
          (Current).last_line    = YYRHSLOC (Rhs, N).last_line;         \
          (Current).last_column  = YYRHSLOC (Rhs, N).last_column;       \
        }                                                               \
      else                                                              \
        {                                                               \
          (Current).first_line   = (Current).last_line   =              \
            YYRHSLOC (Rhs, 0).last_line;                                \
          (Current).first_column = (Current).last_column =              \
            YYRHSLOC (Rhs, 0).last_column;                              \
        }                                                               \
    while (0)
#endif

#define YYRHSLOC(Rhs, K) ((Rhs)[K])


/* Enable debugging if requested.  */
#if YYDEBUG

# ifndef YYFPRINTF
#  include <stdio.h> /* INFRINGES ON USER NAME SPACE */
#  define YYFPRINTF fprintf
# endif

# define YYDPRINTF(Args)                        \
do {                                            \
  if (yydebug)                                  \
    YYFPRINTF Args;                             \
} while (0)


/* YY_LOCATION_PRINT -- Print the location on the stream.
   This macro was not mandated originally: define only if we know
   we won't break user code: when these are the locations we know.  */

#ifndef YY_LOCATION_PRINT
# if defined YYLTYPE_IS_TRIVIAL && YYLTYPE_IS_TRIVIAL

/* Print *YYLOCP on YYO.  Private, do not rely on its existence. */

__attribute__((__unused__))
static unsigned
yy_location_print_ (FILE *yyo, YYLTYPE const * const yylocp)
{
  unsigned res = 0;
  int end_col = 0 != yylocp->last_column ? yylocp->last_column - 1 : 0;
  if (0 <= yylocp->first_line)
    {
      res += YYFPRINTF (yyo, "%d", yylocp->first_line);
      if (0 <= yylocp->first_column)
        res += YYFPRINTF (yyo, ".%d", yylocp->first_column);
    }
  if (0 <= yylocp->last_line)
    {
      if (yylocp->first_line < yylocp->last_line)
        {
          res += YYFPRINTF (yyo, "-%d", yylocp->last_line);
          if (0 <= end_col)
            res += YYFPRINTF (yyo, ".%d", end_col);
        }
      else if (0 <= end_col && yylocp->first_column < end_col)
        res += YYFPRINTF (yyo, "-%d", end_col);
    }
  return res;
 }

#  define YY_LOCATION_PRINT(File, Loc)          \
  yy_location_print_ (File, &(Loc))

# else
#  define YY_LOCATION_PRINT(File, Loc) ((void) 0)
# endif
#endif


# define YY_SYMBOL_PRINT(Title, Type, Value, Location)                    \
do {                                                                      \
  if (yydebug)                                                            \
    {                                                                     \
      YYFPRINTF (stderr, "%s ", Title);                                   \
      yy_symbol_print (stderr,                                            \
                  Type, Value, Location); \
      YYFPRINTF (stderr, "\n");                                           \
    }                                                                     \
} while (0)


/*----------------------------------------.
| Print this symbol's value on YYOUTPUT.  |
`----------------------------------------*/

static void
yy_symbol_value_print (FILE *yyoutput, int yytype, YYSTYPE const * const yyvaluep, YYLTYPE const * const yylocationp)
{
  FILE *yyo = yyoutput;
  YYUSE (yyo);
  YYUSE (yylocationp);
  if (!yyvaluep)
    return;
# ifdef YYPRINT
  if (yytype < YYNTOKENS)
    YYPRINT (yyoutput, yytoknum[yytype], *yyvaluep);
# endif
  YYUSE (yytype);
}


/*--------------------------------.
| Print this symbol on YYOUTPUT.  |
`--------------------------------*/

static void
yy_symbol_print (FILE *yyoutput, int yytype, YYSTYPE const * const yyvaluep, YYLTYPE const * const yylocationp)
{
  YYFPRINTF (yyoutput, "%s %s (",
             yytype < YYNTOKENS ? "token" : "nterm", yytname[yytype]);

  YY_LOCATION_PRINT (yyoutput, *yylocationp);
  YYFPRINTF (yyoutput, ": ");
  yy_symbol_value_print (yyoutput, yytype, yyvaluep, yylocationp);
  YYFPRINTF (yyoutput, ")");
}

/*------------------------------------------------------------------.
| yy_stack_print -- Print the state stack from its BOTTOM up to its |
| TOP (included).                                                   |
`------------------------------------------------------------------*/

static void
yy_stack_print (yytype_int16 *yybottom, yytype_int16 *yytop)
{
  YYFPRINTF (stderr, "Stack now");
  for (; yybottom <= yytop; yybottom++)
    {
      int yybot = *yybottom;
      YYFPRINTF (stderr, " %d", yybot);
    }
  YYFPRINTF (stderr, "\n");
}

# define YY_STACK_PRINT(Bottom, Top)                            \
do {                                                            \
  if (yydebug)                                                  \
    yy_stack_print ((Bottom), (Top));                           \
} while (0)


/*------------------------------------------------.
| Report that the YYRULE is going to be reduced.  |
`------------------------------------------------*/

static void
yy_reduce_print (yytype_int16 *yyssp, YYSTYPE *yyvsp, YYLTYPE *yylsp, int yyrule)
{
  unsigned long int yylno = yyrline[yyrule];
  int yynrhs = yyr2[yyrule];
  int yyi;
  YYFPRINTF (stderr, "Reducing stack by rule %d (line %lu):\n",
             yyrule - 1, yylno);
  /* The symbols being reduced.  */
  for (yyi = 0; yyi < yynrhs; yyi++)
    {
      YYFPRINTF (stderr, "   $%d = ", yyi + 1);
      yy_symbol_print (stderr,
                       yystos[yyssp[yyi + 1 - yynrhs]],
                       &(yyvsp[(yyi + 1) - (yynrhs)])
                       , &(yylsp[(yyi + 1) - (yynrhs)])                       );
      YYFPRINTF (stderr, "\n");
    }
}

# define YY_REDUCE_PRINT(Rule)          \
do {                                    \
  if (yydebug)                          \
    yy_reduce_print (yyssp, yyvsp, yylsp, Rule); \
} while (0)

/* Nonzero means print parse trace.  It is left uninitialized so that
   multiple parsers can coexist.  */
int yydebug;
#else /* !YYDEBUG */
# define YYDPRINTF(Args)
# define YY_SYMBOL_PRINT(Title, Type, Value, Location)
# define YY_STACK_PRINT(Bottom, Top)
# define YY_REDUCE_PRINT(Rule)
#endif /* !YYDEBUG */


/* YYINITDEPTH -- initial size of the parser's stacks.  */
#ifndef YYINITDEPTH
# define YYINITDEPTH 200
#endif

/* YYMAXDEPTH -- maximum size the stacks can grow to (effective only
   if the built-in stack extension method is used).

   Do not make this value too large; the results are undefined if
   YYSTACK_ALLOC_MAXIMUM < YYSTACK_BYTES (YYMAXDEPTH)
   evaluated with infinite-precision integer arithmetic.  */

#ifndef YYMAXDEPTH
# define YYMAXDEPTH 10000
#endif


#if YYERROR_VERBOSE

# ifndef yystrlen
#  if defined __GLIBC__ && defined _STRING_H
#   define yystrlen strlen
#  else
/* Return the length of YYSTR.  */
static YYSIZE_T
yystrlen (const char *yystr)
{
  YYSIZE_T yylen;
  for (yylen = 0; yystr[yylen]; yylen++)
    continue;
  return yylen;
}
#  endif
# endif

# ifndef yystpcpy
#  if defined __GLIBC__ && defined _STRING_H && defined _GNU_SOURCE
#   define yystpcpy stpcpy
#  else
/* Copy YYSRC to YYDEST, returning the address of the terminating '\0' in
   YYDEST.  */
static char *
yystpcpy (char *yydest, const char *yysrc)
{
  char *yyd = yydest;
  const char *yys = yysrc;

  while ((*yyd++ = *yys++) != '\0')
    continue;

  return yyd - 1;
}
#  endif
# endif

# ifndef yytnamerr
/* Copy to YYRES the contents of YYSTR after stripping away unnecessary
   quotes and backslashes, so that it's suitable for yyerror.  The
   heuristic is that double-quoting is unnecessary unless the string
   contains an apostrophe, a comma, or backslash (other than
   backslash-backslash).  YYSTR is taken from yytname.  If YYRES is
   null, do not copy; instead, return the length of what the result
   would have been.  */
static YYSIZE_T
yytnamerr (char *yyres, const char *yystr)
{
  if (*yystr == '"')
    {
      YYSIZE_T yyn = 0;
      char const *yyp = yystr;

      for (;;)
        switch (*++yyp)
          {
          case '\'':
          case ',':
            goto do_not_strip_quotes;

          case '\\':
            if (*++yyp != '\\')
              goto do_not_strip_quotes;
            /* Fall through.  */
          default:
            if (yyres)
              yyres[yyn] = *yyp;
            yyn++;
            break;

          case '"':
            if (yyres)
              yyres[yyn] = '\0';
            return yyn;
          }
    do_not_strip_quotes: ;
    }

  if (! yyres)
    return yystrlen (yystr);

  return yystpcpy (yyres, yystr) - yyres;
}
# endif

/* Copy into *YYMSG, which is of size *YYMSG_ALLOC, an error message
   about the unexpected token YYTOKEN for the state stack whose top is
   YYSSP.

   Return 0 if *YYMSG was successfully written.  Return 1 if *YYMSG is
   not large enough to hold the message.  In that case, also set
   *YYMSG_ALLOC to the required number of bytes.  Return 2 if the
   required number of bytes is too large to store.  */
static int
yysyntax_error (YYSIZE_T *yymsg_alloc, char **yymsg,
                yytype_int16 *yyssp, int yytoken)
{
  YYSIZE_T yysize0 = yytnamerr (YY_NULL, yytname[yytoken]);
  YYSIZE_T yysize = yysize0;
  enum { YYERROR_VERBOSE_ARGS_MAXIMUM = 5 };
  /* Internationalized format string. */
  const char *yyformat = YY_NULL;
  /* Arguments of yyformat. */
  char const *yyarg[YYERROR_VERBOSE_ARGS_MAXIMUM];
  /* Number of reported tokens (one for the "unexpected", one per
     "expected"). */
  int yycount = 0;

  /* There are many possibilities here to consider:
     - If this state is a consistent state with a default action, then
       the only way this function was invoked is if the default action
       is an error action.  In that case, don't check for expected
       tokens because there are none.
     - The only way there can be no lookahead present (in yychar) is if
       this state is a consistent state with a default action.  Thus,
       detecting the absence of a lookahead is sufficient to determine
       that there is no unexpected or expected token to report.  In that
       case, just report a simple "syntax error".
     - Don't assume there isn't a lookahead just because this state is a
       consistent state with a default action.  There might have been a
       previous inconsistent state, consistent state with a non-default
       action, or user semantic action that manipulated yychar.
     - Of course, the expected token list depends on states to have
       correct lookahead information, and it depends on the parser not
       to perform extra reductions after fetching a lookahead from the
       scanner and before detecting a syntax error.  Thus, state merging
       (from LALR or IELR) and default reductions corrupt the expected
       token list.  However, the list is correct for canonical LR with
       one exception: it will still contain any token that will not be
       accepted due to an error action in a later state.
  */
  if (yytoken != YYEMPTY)
    {
      int yyn = yypact[*yyssp];
      yyarg[yycount++] = yytname[yytoken];
      if (!yypact_value_is_default (yyn))
        {
          /* Start YYX at -YYN if negative to avoid negative indexes in
             YYCHECK.  In other words, skip the first -YYN actions for
             this state because they are default actions.  */
          int yyxbegin = yyn < 0 ? -yyn : 0;
          /* Stay within bounds of both yycheck and yytname.  */
          int yychecklim = YYLAST - yyn + 1;
          int yyxend = yychecklim < YYNTOKENS ? yychecklim : YYNTOKENS;
          int yyx;

          for (yyx = yyxbegin; yyx < yyxend; ++yyx)
            if (yycheck[yyx + yyn] == yyx && yyx != YYTERROR
                && !yytable_value_is_error (yytable[yyx + yyn]))
              {
                if (yycount == YYERROR_VERBOSE_ARGS_MAXIMUM)
                  {
                    yycount = 1;
                    yysize = yysize0;
                    break;
                  }
                yyarg[yycount++] = yytname[yyx];
                {
                  YYSIZE_T yysize1 = yysize + yytnamerr (YY_NULL, yytname[yyx]);
                  if (! (yysize <= yysize1
                         && yysize1 <= YYSTACK_ALLOC_MAXIMUM))
                    return 2;
                  yysize = yysize1;
                }
              }
        }
    }

  switch (yycount)
    {
# define YYCASE_(N, S)                      \
      case N:                               \
        yyformat = S;                       \
      break
      YYCASE_(0, YY_("syntax error"));
      YYCASE_(1, YY_("syntax error, unexpected %s"));
      YYCASE_(2, YY_("syntax error, unexpected %s, expecting %s"));
      YYCASE_(3, YY_("syntax error, unexpected %s, expecting %s or %s"));
      YYCASE_(4, YY_("syntax error, unexpected %s, expecting %s or %s or %s"));
      YYCASE_(5, YY_("syntax error, unexpected %s, expecting %s or %s or %s or %s"));
# undef YYCASE_
    }

  {
    YYSIZE_T yysize1 = yysize + yystrlen (yyformat);
    if (! (yysize <= yysize1 && yysize1 <= YYSTACK_ALLOC_MAXIMUM))
      return 2;
    yysize = yysize1;
  }

  if (*yymsg_alloc < yysize)
    {
      *yymsg_alloc = 2 * yysize;
      if (! (yysize <= *yymsg_alloc
             && *yymsg_alloc <= YYSTACK_ALLOC_MAXIMUM))
        *yymsg_alloc = YYSTACK_ALLOC_MAXIMUM;
      return 1;
    }

  /* Avoid sprintf, as that infringes on the user's name space.
     Don't have undefined behavior even if the translation
     produced a string with the wrong number of "%s"s.  */
  {
    char *yyp = *yymsg;
    int yyi = 0;
    while ((*yyp = *yyformat) != '\0')
      if (*yyp == '%' && yyformat[1] == 's' && yyi < yycount)
        {
          yyp += yytnamerr (yyp, yyarg[yyi++]);
          yyformat += 2;
        }
      else
        {
          yyp++;
          yyformat++;
        }
  }
  return 0;
}
#endif /* YYERROR_VERBOSE */

/*-----------------------------------------------.
| Release the memory associated to this symbol.  |
`-----------------------------------------------*/

static void
yydestruct (const char *yymsg, int yytype, YYSTYPE *yyvaluep, YYLTYPE *yylocationp)
{
  YYUSE (yyvaluep);
  YYUSE (yylocationp);
  if (!yymsg)
    yymsg = "Deleting";
  YY_SYMBOL_PRINT (yymsg, yytype, yyvaluep, yylocationp);

  YY_IGNORE_MAYBE_UNINITIALIZED_BEGIN
  YYUSE (yytype);
  YY_IGNORE_MAYBE_UNINITIALIZED_END
}




/*----------.
| yyparse.  |
`----------*/

int
yyparse (void)
{
/* The lookahead symbol.  */
int yychar;


/* The semantic value of the lookahead symbol.  */
/* Default value used for initialization, for pacifying older GCCs
   or non-GCC compilers.  */
YY_INITIAL_VALUE (static YYSTYPE yyval_default;)
YYSTYPE yylval YY_INITIAL_VALUE (= yyval_default);

/* Location data for the lookahead symbol.  */
static YYLTYPE yyloc_default
# if defined YYLTYPE_IS_TRIVIAL && YYLTYPE_IS_TRIVIAL
  = { 1, 1, 1, 1 }
# endif
;
YYLTYPE yylloc = yyloc_default;

    /* Number of syntax errors so far.  */
    int yynerrs;

    int yystate;
    /* Number of tokens to shift before error messages enabled.  */
    int yyerrstatus;

    /* The stacks and their tools:
       'yyss': related to states.
       'yyvs': related to semantic values.
       'yyls': related to locations.

       Refer to the stacks through separate pointers, to allow yyoverflow
       to reallocate them elsewhere.  */

    /* The state stack.  */
    yytype_int16 yyssa[YYINITDEPTH];
    yytype_int16 *yyss;
    yytype_int16 *yyssp;

    /* The semantic value stack.  */
    YYSTYPE yyvsa[YYINITDEPTH];
    YYSTYPE *yyvs;
    YYSTYPE *yyvsp;

    /* The location stack.  */
    YYLTYPE yylsa[YYINITDEPTH];
    YYLTYPE *yyls;
    YYLTYPE *yylsp;

    /* The locations where the error started and ended.  */
    YYLTYPE yyerror_range[3];

    YYSIZE_T yystacksize;

  int yyn;
  int yyresult;
  /* Lookahead token as an internal (translated) token number.  */
  int yytoken = 0;
  /* The variables used to return semantic value and location from the
     action routines.  */
  YYSTYPE yyval;
  YYLTYPE yyloc;

#if YYERROR_VERBOSE
  /* Buffer for error messages, and its allocated size.  */
  char yymsgbuf[128];
  char *yymsg = yymsgbuf;
  YYSIZE_T yymsg_alloc = sizeof yymsgbuf;
#endif

#define YYPOPSTACK(N)   (yyvsp -= (N), yyssp -= (N), yylsp -= (N))

  /* The number of symbols on the RHS of the reduced rule.
     Keep to zero when no symbol should be popped.  */
  int yylen = 0;

  yyssp = yyss = yyssa;
  yyvsp = yyvs = yyvsa;
  yylsp = yyls = yylsa;
  yystacksize = YYINITDEPTH;

  YYDPRINTF ((stderr, "Starting parse\n"));

  yystate = 0;
  yyerrstatus = 0;
  yynerrs = 0;
  yychar = YYEMPTY; /* Cause a token to be read.  */
  yylsp[0] = yylloc;
  goto yysetstate;

/*------------------------------------------------------------.
| yynewstate -- Push a new state, which is found in yystate.  |
`------------------------------------------------------------*/
 yynewstate:
  /* In all cases, when you get here, the value and location stacks
     have just been pushed.  So pushing a state here evens the stacks.  */
  yyssp++;

 yysetstate:
  *yyssp = yystate;

  if (yyss + yystacksize - 1 <= yyssp)
    {
      /* Get the current used size of the three stacks, in elements.  */
      YYSIZE_T yysize = yyssp - yyss + 1;

#ifdef yyoverflow
      {
        /* Give user a chance to reallocate the stack.  Use copies of
           these so that the &'s don't force the real ones into
           memory.  */
        YYSTYPE *yyvs1 = yyvs;
        yytype_int16 *yyss1 = yyss;
        YYLTYPE *yyls1 = yyls;

        /* Each stack pointer address is followed by the size of the
           data in use in that stack, in bytes.  This used to be a
           conditional around just the two extra args, but that might
           be undefined if yyoverflow is a macro.  */
        yyoverflow (YY_("memory exhausted"),
                    &yyss1, yysize * sizeof (*yyssp),
                    &yyvs1, yysize * sizeof (*yyvsp),
                    &yyls1, yysize * sizeof (*yylsp),
                    &yystacksize);

        yyls = yyls1;
        yyss = yyss1;
        yyvs = yyvs1;
      }
#else /* no yyoverflow */
# ifndef YYSTACK_RELOCATE
      goto yyexhaustedlab;
# else
      /* Extend the stack our own way.  */
      if (YYMAXDEPTH <= yystacksize)
        goto yyexhaustedlab;
      yystacksize *= 2;
      if (YYMAXDEPTH < yystacksize)
        yystacksize = YYMAXDEPTH;

      {
        yytype_int16 *yyss1 = yyss;
        union yyalloc *yyptr =
          (union yyalloc *) YYSTACK_ALLOC (YYSTACK_BYTES (yystacksize));
        if (! yyptr)
          goto yyexhaustedlab;
        YYSTACK_RELOCATE (yyss_alloc, yyss);
        YYSTACK_RELOCATE (yyvs_alloc, yyvs);
        YYSTACK_RELOCATE (yyls_alloc, yyls);
#  undef YYSTACK_RELOCATE
        if (yyss1 != yyssa)
          YYSTACK_FREE (yyss1);
      }
# endif
#endif /* no yyoverflow */

      yyssp = yyss + yysize - 1;
      yyvsp = yyvs + yysize - 1;
      yylsp = yyls + yysize - 1;

      YYDPRINTF ((stderr, "Stack size increased to %lu\n",
                  (unsigned long int) yystacksize));

      if (yyss + yystacksize - 1 <= yyssp)
        YYABORT;
    }

  YYDPRINTF ((stderr, "Entering state %d\n", yystate));

  if (yystate == YYFINAL)
    YYACCEPT;

  goto yybackup;

/*-----------.
| yybackup.  |
`-----------*/
yybackup:

  /* Do appropriate processing given the current state.  Read a
     lookahead token if we need one and don't already have one.  */

  /* First try to decide what to do without reference to lookahead token.  */
  yyn = yypact[yystate];
  if (yypact_value_is_default (yyn))
    goto yydefault;

  /* Not known => get a lookahead token if don't already have one.  */

  /* YYCHAR is either YYEMPTY or YYEOF or a valid lookahead symbol.  */
  if (yychar == YYEMPTY)
    {
      YYDPRINTF ((stderr, "Reading a token: "));
      yychar = yylex (&yylval, &yylloc);
    }

  if (yychar <= YYEOF)
    {
      yychar = yytoken = YYEOF;
      YYDPRINTF ((stderr, "Now at end of input.\n"));
    }
  else
    {
      yytoken = YYTRANSLATE (yychar);
      YY_SYMBOL_PRINT ("Next token is", yytoken, &yylval, &yylloc);
    }

  /* If the proper action on seeing token YYTOKEN is to reduce or to
     detect an error, take that action.  */
  yyn += yytoken;
  if (yyn < 0 || YYLAST < yyn || yycheck[yyn] != yytoken)
    goto yydefault;
  yyn = yytable[yyn];
  if (yyn <= 0)
    {
      if (yytable_value_is_error (yyn))
        goto yyerrlab;
      yyn = -yyn;
      goto yyreduce;
    }

  /* Count tokens shifted since error; after three, turn off error
     status.  */
  if (yyerrstatus)
    yyerrstatus--;

  /* Shift the lookahead token.  */
  YY_SYMBOL_PRINT ("Shifting", yytoken, &yylval, &yylloc);

  /* Discard the shifted token.  */
  yychar = YYEMPTY;

  yystate = yyn;
  YY_IGNORE_MAYBE_UNINITIALIZED_BEGIN
  *++yyvsp = yylval;
  YY_IGNORE_MAYBE_UNINITIALIZED_END
  *++yylsp = yylloc;
  goto yynewstate;


/*-----------------------------------------------------------.
| yydefault -- do the default action for the current state.  |
`-----------------------------------------------------------*/
yydefault:
  yyn = yydefact[yystate];
  if (yyn == 0)
    goto yyerrlab;
  goto yyreduce;


/*-----------------------------.
| yyreduce -- Do a reduction.  |
`-----------------------------*/
yyreduce:
  /* yyn is the number of a rule to reduce with.  */
  yylen = yyr2[yyn];

  /* If YYLEN is nonzero, implement the default value of the action:
     '$$ = $1'.

     Otherwise, the following line sets YYVAL to garbage.
     This behavior is undocumented and Bison
     users should not rely upon it.  Assigning to YYVAL
     unconditionally makes the parser a bit smaller, and it avoids a
     GCC warning that YYVAL may be used uninitialized.  */
  yyval = yyvsp[1-yylen];

  /* Default location.  */
  YYLLOC_DEFAULT (yyloc, (yylsp - yylen), yylen);
  YY_REDUCE_PRINT (yyn);
  switch (yyn)
    {
        case 3:
<<<<<<< HEAD
#line 147 "src/python/beancount/parser/grammar.y" /* yacc.c:1646  */
    {
        (yyval.character) = '*';
    }
#line 1467 "src/python/beancount/parser/grammar.c" /* yacc.c:1646  */
    break;

  case 4:
#line 151 "src/python/beancount/parser/grammar.y" /* yacc.c:1646  */
    {
        (yyval.character) = (yyvsp[0].character);
    }
#line 1475 "src/python/beancount/parser/grammar.c" /* yacc.c:1646  */
    break;

  case 12:
#line 166 "src/python/beancount/parser/grammar.y" /* yacc.c:1646  */
    {
               (yyval.pyobj) = BUILD_NOARGS("txn_field_new");
           }
#line 1483 "src/python/beancount/parser/grammar.c" /* yacc.c:1646  */
    break;

  case 13:
#line 170 "src/python/beancount/parser/grammar.y" /* yacc.c:1646  */
=======
#line 142 "src/python/beancount/parser/grammar.y" /* yacc.c:1646  */
    {
        (yyval.character) = '*';
    }
#line 1457 "src/python/beancount/parser/grammar.c" /* yacc.c:1646  */
    break;

  case 4:
#line 146 "src/python/beancount/parser/grammar.y" /* yacc.c:1646  */
    {
        (yyval.character) = (yyvsp[0].character);
    }
#line 1465 "src/python/beancount/parser/grammar.c" /* yacc.c:1646  */
    break;

  case 12:
#line 162 "src/python/beancount/parser/grammar.y" /* yacc.c:1646  */
    {
               (yyval.pyobj) = BUILD_NOARGS("txn_field_new");
           }
#line 1473 "src/python/beancount/parser/grammar.c" /* yacc.c:1646  */
    break;

  case 13:
#line 166 "src/python/beancount/parser/grammar.y" /* yacc.c:1646  */
>>>>>>> dca71fb3
    {
               (yyval.pyobj) = BUILD("txn_field_STRING", "OO", (yyvsp[-1].pyobj), (yyvsp[0].pyobj));
               DECREF2((yyvsp[-1].pyobj), (yyvsp[0].pyobj));
           }
<<<<<<< HEAD
#line 1492 "src/python/beancount/parser/grammar.c" /* yacc.c:1646  */
    break;

  case 14:
#line 175 "src/python/beancount/parser/grammar.y" /* yacc.c:1646  */
=======
#line 1482 "src/python/beancount/parser/grammar.c" /* yacc.c:1646  */
    break;

  case 14:
#line 171 "src/python/beancount/parser/grammar.y" /* yacc.c:1646  */
>>>>>>> dca71fb3
    {
               (yyval.pyobj) = BUILD("txn_field_LINK", "OO", (yyvsp[-1].pyobj), (yyvsp[0].pyobj));
               DECREF2((yyvsp[-1].pyobj), (yyvsp[0].pyobj));
           }
<<<<<<< HEAD
#line 1501 "src/python/beancount/parser/grammar.c" /* yacc.c:1646  */
    break;

  case 15:
#line 180 "src/python/beancount/parser/grammar.y" /* yacc.c:1646  */
=======
#line 1491 "src/python/beancount/parser/grammar.c" /* yacc.c:1646  */
    break;

  case 15:
#line 176 "src/python/beancount/parser/grammar.y" /* yacc.c:1646  */
>>>>>>> dca71fb3
    {
               (yyval.pyobj) = BUILD("txn_field_TAG", "OO", (yyvsp[-1].pyobj), (yyvsp[0].pyobj));
               DECREF2((yyvsp[-1].pyobj), (yyvsp[0].pyobj));
           }
<<<<<<< HEAD
#line 1510 "src/python/beancount/parser/grammar.c" /* yacc.c:1646  */
    break;

  case 16:
#line 185 "src/python/beancount/parser/grammar.y" /* yacc.c:1646  */
=======
#line 1500 "src/python/beancount/parser/grammar.c" /* yacc.c:1646  */
    break;

  case 16:
#line 181 "src/python/beancount/parser/grammar.y" /* yacc.c:1646  */
>>>>>>> dca71fb3
    {
               /* Mark PIPE as present for backwards compatibility and raise an error */
               (yyval.pyobj) = BUILD("txn_field_PIPE", "OO", (yyvsp[-1].pyobj), Py_None);
               DECREF1((yyvsp[-1].pyobj));
           }
<<<<<<< HEAD
#line 1520 "src/python/beancount/parser/grammar.c" /* yacc.c:1646  */
    break;

  case 17:
#line 192 "src/python/beancount/parser/grammar.y" /* yacc.c:1646  */
=======
#line 1510 "src/python/beancount/parser/grammar.c" /* yacc.c:1646  */
    break;

  case 17:
#line 188 "src/python/beancount/parser/grammar.y" /* yacc.c:1646  */
>>>>>>> dca71fb3
    {
                (yyval.pyobj) = BUILD("transaction", "siObOO", FILE_LINE_ARGS, (yyvsp[-4].pyobj), (yyvsp[-3].character), (yyvsp[-2].pyobj), (yyvsp[0].pyobj));
                DECREF4((yyvsp[-4].pyobj), (yyvsp[-3].character), (yyvsp[-2].pyobj), (yyvsp[0].pyobj));
            }
<<<<<<< HEAD
#line 1529 "src/python/beancount/parser/grammar.c" /* yacc.c:1646  */
    break;

  case 18:
#line 198 "src/python/beancount/parser/grammar.y" /* yacc.c:1646  */
    {
            (yyval.character) = '\0';
        }
#line 1537 "src/python/beancount/parser/grammar.c" /* yacc.c:1646  */
    break;

  case 20:
#line 204 "src/python/beancount/parser/grammar.y" /* yacc.c:1646  */
=======
#line 1519 "src/python/beancount/parser/grammar.c" /* yacc.c:1646  */
    break;

  case 18:
#line 194 "src/python/beancount/parser/grammar.y" /* yacc.c:1646  */
    {
            (yyval.character) = '\0';
        }
#line 1527 "src/python/beancount/parser/grammar.c" /* yacc.c:1646  */
    break;

  case 20:
#line 200 "src/python/beancount/parser/grammar.y" /* yacc.c:1646  */
>>>>>>> dca71fb3
    {
            (yyval.pyobj) = BUILD("posting", "siOOOOb", FILE_LINE_ARGS, (yyvsp[-2].pyobj), (yyvsp[-1].pyobj), Py_None, Py_False, (yyvsp[-3].character));
            DECREF2((yyvsp[-2].pyobj), (yyvsp[-1].pyobj));
        }
<<<<<<< HEAD
#line 1546 "src/python/beancount/parser/grammar.c" /* yacc.c:1646  */
    break;

  case 21:
#line 209 "src/python/beancount/parser/grammar.y" /* yacc.c:1646  */
=======
#line 1536 "src/python/beancount/parser/grammar.c" /* yacc.c:1646  */
    break;

  case 21:
#line 205 "src/python/beancount/parser/grammar.y" /* yacc.c:1646  */
>>>>>>> dca71fb3
    {
            (yyval.pyobj) = BUILD("posting", "siOOOOb", FILE_LINE_ARGS, (yyvsp[-4].pyobj), (yyvsp[-3].pyobj), (yyvsp[-1].pyobj), Py_False, (yyvsp[-5].character));
            DECREF3((yyvsp[-4].pyobj), (yyvsp[-3].pyobj), (yyvsp[-1].pyobj));
        }
<<<<<<< HEAD
#line 1555 "src/python/beancount/parser/grammar.c" /* yacc.c:1646  */
    break;

  case 22:
#line 214 "src/python/beancount/parser/grammar.y" /* yacc.c:1646  */
=======
#line 1545 "src/python/beancount/parser/grammar.c" /* yacc.c:1646  */
    break;

  case 22:
#line 210 "src/python/beancount/parser/grammar.y" /* yacc.c:1646  */
>>>>>>> dca71fb3
    {
            (yyval.pyobj) = BUILD("posting", "siOOOOb", FILE_LINE_ARGS, (yyvsp[-4].pyobj), (yyvsp[-3].pyobj), (yyvsp[-1].pyobj), Py_True, (yyvsp[-5].character));
            DECREF3((yyvsp[-4].pyobj), (yyvsp[-3].pyobj), (yyvsp[-1].pyobj));
        }
<<<<<<< HEAD
#line 1564 "src/python/beancount/parser/grammar.c" /* yacc.c:1646  */
    break;

  case 23:
#line 219 "src/python/beancount/parser/grammar.y" /* yacc.c:1646  */
=======
#line 1554 "src/python/beancount/parser/grammar.c" /* yacc.c:1646  */
    break;

  case 23:
#line 215 "src/python/beancount/parser/grammar.y" /* yacc.c:1646  */
>>>>>>> dca71fb3
    {
            (yyval.pyobj) = BUILD("posting", "siOOOOb", FILE_LINE_ARGS, (yyvsp[-1].pyobj), Py_None, Py_None, Py_False, (yyvsp[-2].character));
            DECREF1((yyvsp[-1].pyobj));
        }
<<<<<<< HEAD
#line 1573 "src/python/beancount/parser/grammar.c" /* yacc.c:1646  */
    break;

  case 24:
#line 225 "src/python/beancount/parser/grammar.y" /* yacc.c:1646  */
    {
              (yyval.pyobj) = BUILD("key_value", "OO", (yyvsp[-2].pyobj), (yyvsp[-1].pyobj));
              DECREF2((yyvsp[-2].pyobj), (yyvsp[-1].pyobj));
          }
#line 1582 "src/python/beancount/parser/grammar.c" /* yacc.c:1646  */
    break;

  case 25:
#line 231 "src/python/beancount/parser/grammar.y" /* yacc.c:1646  */
=======
#line 1563 "src/python/beancount/parser/grammar.c" /* yacc.c:1646  */
    break;

  case 24:
#line 221 "src/python/beancount/parser/grammar.y" /* yacc.c:1646  */
>>>>>>> dca71fb3
    {
                 Py_INCREF(Py_None);
                 (yyval.pyobj) = Py_None;
             }
<<<<<<< HEAD
#line 1591 "src/python/beancount/parser/grammar.c" /* yacc.c:1646  */
    break;

  case 26:
#line 236 "src/python/beancount/parser/grammar.y" /* yacc.c:1646  */
=======
#line 1572 "src/python/beancount/parser/grammar.c" /* yacc.c:1646  */
    break;

  case 25:
#line 226 "src/python/beancount/parser/grammar.y" /* yacc.c:1646  */
>>>>>>> dca71fb3
    {
                 (yyval.pyobj) = BUILD("handle_list", "OO", (yyvsp[-1].pyobj), (yyvsp[0].pyobj));
                 DECREF2((yyvsp[-1].pyobj), (yyvsp[0].pyobj));
             }
<<<<<<< HEAD
#line 1600 "src/python/beancount/parser/grammar.c" /* yacc.c:1646  */
    break;

  case 27:
#line 241 "src/python/beancount/parser/grammar.y" /* yacc.c:1646  */
    {
                 (yyval.pyobj) = BUILD("handle_list", "OO", (yyvsp[-1].pyobj), (yyvsp[0].pyobj));
                 DECREF2((yyvsp[-1].pyobj), (yyvsp[0].pyobj));
             }
#line 1609 "src/python/beancount/parser/grammar.c" /* yacc.c:1646  */
    break;

  case 28:
#line 247 "src/python/beancount/parser/grammar.y" /* yacc.c:1646  */
    {
                   Py_INCREF(Py_None);
                   (yyval.pyobj) = Py_None;
               }
#line 1618 "src/python/beancount/parser/grammar.c" /* yacc.c:1646  */
    break;

  case 29:
#line 252 "src/python/beancount/parser/grammar.y" /* yacc.c:1646  */
    {
                   (yyval.pyobj) = BUILD("handle_list", "OO", (yyvsp[-1].pyobj), (yyvsp[0].pyobj));
                   DECREF2((yyvsp[-1].pyobj), (yyvsp[0].pyobj));
               }
#line 1627 "src/python/beancount/parser/grammar.c" /* yacc.c:1646  */
    break;

  case 30:
#line 258 "src/python/beancount/parser/grammar.y" /* yacc.c:1646  */
=======
#line 1581 "src/python/beancount/parser/grammar.c" /* yacc.c:1646  */
    break;

  case 26:
#line 232 "src/python/beancount/parser/grammar.y" /* yacc.c:1646  */
>>>>>>> dca71fb3
    {
                  Py_INCREF(Py_None);
                  (yyval.pyobj) = Py_None;
              }
<<<<<<< HEAD
#line 1636 "src/python/beancount/parser/grammar.c" /* yacc.c:1646  */
    break;

  case 31:
#line 263 "src/python/beancount/parser/grammar.y" /* yacc.c:1646  */
=======
#line 1590 "src/python/beancount/parser/grammar.c" /* yacc.c:1646  */
    break;

  case 27:
#line 237 "src/python/beancount/parser/grammar.y" /* yacc.c:1646  */
>>>>>>> dca71fb3
    {
                  (yyval.pyobj) = BUILD("handle_list", "OO", Py_None, (yyvsp[0].pyobj));
                  DECREF1((yyvsp[0].pyobj));
              }
<<<<<<< HEAD
#line 1645 "src/python/beancount/parser/grammar.c" /* yacc.c:1646  */
    break;

  case 32:
#line 268 "src/python/beancount/parser/grammar.y" /* yacc.c:1646  */
=======
#line 1599 "src/python/beancount/parser/grammar.c" /* yacc.c:1646  */
    break;

  case 28:
#line 242 "src/python/beancount/parser/grammar.y" /* yacc.c:1646  */
>>>>>>> dca71fb3
    {
                  (yyval.pyobj) = BUILD("handle_list", "OO", (yyvsp[-2].pyobj), (yyvsp[0].pyobj));
                  DECREF2((yyvsp[-2].pyobj), (yyvsp[0].pyobj));
              }
<<<<<<< HEAD
#line 1654 "src/python/beancount/parser/grammar.c" /* yacc.c:1646  */
    break;

  case 33:
#line 274 "src/python/beancount/parser/grammar.y" /* yacc.c:1646  */
=======
#line 1608 "src/python/beancount/parser/grammar.c" /* yacc.c:1646  */
    break;

  case 29:
#line 248 "src/python/beancount/parser/grammar.y" /* yacc.c:1646  */
>>>>>>> dca71fb3
    {
             BUILD("pushtag", "O", (yyvsp[-1].pyobj));
             DECREF1((yyvsp[-1].pyobj));
         }
<<<<<<< HEAD
#line 1663 "src/python/beancount/parser/grammar.c" /* yacc.c:1646  */
    break;

  case 34:
#line 280 "src/python/beancount/parser/grammar.y" /* yacc.c:1646  */
=======
#line 1617 "src/python/beancount/parser/grammar.c" /* yacc.c:1646  */
    break;

  case 30:
#line 254 "src/python/beancount/parser/grammar.y" /* yacc.c:1646  */
>>>>>>> dca71fb3
    {
           BUILD("poptag", "O", (yyvsp[-1].pyobj));
           DECREF1((yyvsp[-1].pyobj));
       }
<<<<<<< HEAD
#line 1672 "src/python/beancount/parser/grammar.c" /* yacc.c:1646  */
    break;

  case 35:
#line 286 "src/python/beancount/parser/grammar.y" /* yacc.c:1646  */
=======
#line 1626 "src/python/beancount/parser/grammar.c" /* yacc.c:1646  */
    break;

  case 31:
#line 260 "src/python/beancount/parser/grammar.y" /* yacc.c:1646  */
>>>>>>> dca71fb3
    {
         (yyval.pyobj) = BUILD("open", "siOOOO", FILE_LINE_ARGS, (yyvsp[-5].pyobj), (yyvsp[-3].pyobj), (yyvsp[-2].pyobj), (yyvsp[0].pyobj));
         DECREF4((yyvsp[-5].pyobj), (yyvsp[-3].pyobj), (yyvsp[-2].pyobj), (yyvsp[0].pyobj));
     }
<<<<<<< HEAD
#line 1681 "src/python/beancount/parser/grammar.c" /* yacc.c:1646  */
    break;

  case 36:
#line 292 "src/python/beancount/parser/grammar.y" /* yacc.c:1646  */
=======
#line 1635 "src/python/beancount/parser/grammar.c" /* yacc.c:1646  */
    break;

  case 32:
#line 266 "src/python/beancount/parser/grammar.y" /* yacc.c:1646  */
>>>>>>> dca71fb3
    {
          (yyval.pyobj) = BUILD("close", "siOOO", FILE_LINE_ARGS, (yyvsp[-4].pyobj), (yyvsp[-2].pyobj), (yyvsp[0].pyobj));
          DECREF3((yyvsp[-4].pyobj), (yyvsp[-2].pyobj), (yyvsp[0].pyobj));
      }
<<<<<<< HEAD
#line 1690 "src/python/beancount/parser/grammar.c" /* yacc.c:1646  */
    break;

  case 37:
#line 298 "src/python/beancount/parser/grammar.y" /* yacc.c:1646  */
=======
#line 1644 "src/python/beancount/parser/grammar.c" /* yacc.c:1646  */
    break;

  case 33:
#line 272 "src/python/beancount/parser/grammar.y" /* yacc.c:1646  */
>>>>>>> dca71fb3
    {
        (yyval.pyobj) = BUILD("pad", "siOOOO", FILE_LINE_ARGS, (yyvsp[-5].pyobj), (yyvsp[-3].pyobj), (yyvsp[-2].pyobj), (yyvsp[0].pyobj));
        DECREF4((yyvsp[-5].pyobj), (yyvsp[-3].pyobj), (yyvsp[-2].pyobj), (yyvsp[0].pyobj));
    }
<<<<<<< HEAD
#line 1699 "src/python/beancount/parser/grammar.c" /* yacc.c:1646  */
    break;

  case 38:
#line 304 "src/python/beancount/parser/grammar.y" /* yacc.c:1646  */
=======
#line 1653 "src/python/beancount/parser/grammar.c" /* yacc.c:1646  */
    break;

  case 34:
#line 278 "src/python/beancount/parser/grammar.y" /* yacc.c:1646  */
>>>>>>> dca71fb3
    {
          (yyval.pyobj) = BUILD("balance", "siOOOO", FILE_LINE_ARGS, (yyvsp[-5].pyobj), (yyvsp[-3].pyobj), (yyvsp[-2].pyobj), (yyvsp[0].pyobj));
          DECREF4((yyvsp[-5].pyobj), (yyvsp[-3].pyobj), (yyvsp[-2].pyobj), (yyvsp[0].pyobj));
      }
<<<<<<< HEAD
#line 1708 "src/python/beancount/parser/grammar.c" /* yacc.c:1646  */
    break;

  case 39:
#line 310 "src/python/beancount/parser/grammar.y" /* yacc.c:1646  */
=======
#line 1662 "src/python/beancount/parser/grammar.c" /* yacc.c:1646  */
    break;

  case 35:
#line 284 "src/python/beancount/parser/grammar.y" /* yacc.c:1646  */
>>>>>>> dca71fb3
    {
         PyObject* o = BUILD("amount", "OO", (yyvsp[-1].pyobj), (yyvsp[0].pyobj));
         (yyval.pyobj) = o;
         DECREF2((yyvsp[-1].pyobj), (yyvsp[0].pyobj));
       }
<<<<<<< HEAD
#line 1718 "src/python/beancount/parser/grammar.c" /* yacc.c:1646  */
    break;

  case 40:
#line 317 "src/python/beancount/parser/grammar.y" /* yacc.c:1646  */
    {
               (yyval.pyobj) = BUILD("position", "OO", (yyvsp[0].pyobj), Py_None);
               DECREF1((yyvsp[0].pyobj));
           }
#line 1727 "src/python/beancount/parser/grammar.c" /* yacc.c:1646  */
    break;

  case 41:
#line 322 "src/python/beancount/parser/grammar.y" /* yacc.c:1646  */
    {
               (yyval.pyobj) = BUILD("position", "OO", (yyvsp[-1].pyobj), (yyvsp[0].pyobj));
               DECREF2((yyvsp[-1].pyobj), (yyvsp[0].pyobj));
           }
#line 1736 "src/python/beancount/parser/grammar.c" /* yacc.c:1646  */
    break;

  case 42:
#line 328 "src/python/beancount/parser/grammar.y" /* yacc.c:1646  */
=======
#line 1672 "src/python/beancount/parser/grammar.c" /* yacc.c:1646  */
    break;

  case 36:
#line 291 "src/python/beancount/parser/grammar.y" /* yacc.c:1646  */
    {
             (yyval.pyobj) = BUILD("position", "siOO", FILE_LINE_ARGS, (yyvsp[0].pyobj), Py_None);
             DECREF1((yyvsp[0].pyobj));
         }
#line 1681 "src/python/beancount/parser/grammar.c" /* yacc.c:1646  */
    break;

  case 37:
#line 296 "src/python/beancount/parser/grammar.y" /* yacc.c:1646  */
    {
             (yyval.pyobj) = BUILD("position", "siOO", FILE_LINE_ARGS, (yyvsp[-1].pyobj), (yyvsp[0].pyobj));
             DECREF2((yyvsp[-1].pyobj), (yyvsp[0].pyobj));
         }
#line 1690 "src/python/beancount/parser/grammar.c" /* yacc.c:1646  */
    break;

  case 38:
#line 302 "src/python/beancount/parser/grammar.y" /* yacc.c:1646  */
>>>>>>> dca71fb3
    {
             (yyval.pyobj) = BUILD("lot_cost_date", "OOO", (yyvsp[-1].pyobj), Py_None, Py_False);
             DECREF1((yyvsp[-1].pyobj));
         }
<<<<<<< HEAD
#line 1745 "src/python/beancount/parser/grammar.c" /* yacc.c:1646  */
    break;

  case 43:
#line 333 "src/python/beancount/parser/grammar.y" /* yacc.c:1646  */
=======
#line 1699 "src/python/beancount/parser/grammar.c" /* yacc.c:1646  */
    break;

  case 39:
#line 307 "src/python/beancount/parser/grammar.y" /* yacc.c:1646  */
>>>>>>> dca71fb3
    {
             (yyval.pyobj) = BUILD("lot_cost_date", "OOO", (yyvsp[-3].pyobj), (yyvsp[-1].pyobj), Py_False);
             DECREF2((yyvsp[-3].pyobj), (yyvsp[-1].pyobj));
         }
<<<<<<< HEAD
#line 1754 "src/python/beancount/parser/grammar.c" /* yacc.c:1646  */
    break;

  case 44:
#line 338 "src/python/beancount/parser/grammar.y" /* yacc.c:1646  */
=======
#line 1708 "src/python/beancount/parser/grammar.c" /* yacc.c:1646  */
    break;

  case 40:
#line 312 "src/python/beancount/parser/grammar.y" /* yacc.c:1646  */
>>>>>>> dca71fb3
    {
             (yyval.pyobj) = BUILD("lot_cost_date", "OOO", (yyvsp[-1].pyobj), Py_None, Py_True);
             DECREF1((yyvsp[-1].pyobj));
         }
<<<<<<< HEAD
#line 1763 "src/python/beancount/parser/grammar.c" /* yacc.c:1646  */
    break;

  case 45:
#line 343 "src/python/beancount/parser/grammar.y" /* yacc.c:1646  */
=======
#line 1717 "src/python/beancount/parser/grammar.c" /* yacc.c:1646  */
    break;

  case 41:
#line 317 "src/python/beancount/parser/grammar.y" /* yacc.c:1646  */
>>>>>>> dca71fb3
    {
             (yyval.pyobj) = BUILD("lot_cost_date", "OOO", (yyvsp[-3].pyobj), (yyvsp[-1].pyobj), Py_True);
             DECREF2((yyvsp[-3].pyobj), (yyvsp[-1].pyobj));
         }
<<<<<<< HEAD
#line 1772 "src/python/beancount/parser/grammar.c" /* yacc.c:1646  */
    break;

  case 46:
#line 350 "src/python/beancount/parser/grammar.y" /* yacc.c:1646  */
=======
#line 1726 "src/python/beancount/parser/grammar.c" /* yacc.c:1646  */
    break;

  case 42:
#line 324 "src/python/beancount/parser/grammar.y" /* yacc.c:1646  */
>>>>>>> dca71fb3
    {
          (yyval.pyobj) = BUILD("price", "siOOOO", FILE_LINE_ARGS, (yyvsp[-5].pyobj), (yyvsp[-3].pyobj), (yyvsp[-2].pyobj), (yyvsp[0].pyobj));
          DECREF4((yyvsp[-5].pyobj), (yyvsp[-3].pyobj), (yyvsp[-2].pyobj), (yyvsp[0].pyobj));
      }
<<<<<<< HEAD
#line 1781 "src/python/beancount/parser/grammar.c" /* yacc.c:1646  */
    break;

  case 47:
#line 356 "src/python/beancount/parser/grammar.y" /* yacc.c:1646  */
=======
#line 1735 "src/python/beancount/parser/grammar.c" /* yacc.c:1646  */
    break;

  case 43:
#line 330 "src/python/beancount/parser/grammar.y" /* yacc.c:1646  */
>>>>>>> dca71fb3
    {
          (yyval.pyobj) = BUILD("event", "siOOOO", FILE_LINE_ARGS, (yyvsp[-5].pyobj), (yyvsp[-3].pyobj), (yyvsp[-2].pyobj), (yyvsp[0].pyobj));
          DECREF4((yyvsp[-5].pyobj), (yyvsp[-3].pyobj), (yyvsp[-2].pyobj), (yyvsp[0].pyobj));
      }
<<<<<<< HEAD
#line 1790 "src/python/beancount/parser/grammar.c" /* yacc.c:1646  */
    break;

  case 48:
#line 362 "src/python/beancount/parser/grammar.y" /* yacc.c:1646  */
=======
#line 1744 "src/python/beancount/parser/grammar.c" /* yacc.c:1646  */
    break;

  case 44:
#line 336 "src/python/beancount/parser/grammar.y" /* yacc.c:1646  */
>>>>>>> dca71fb3
    {
          (yyval.pyobj) = BUILD("note", "siOOOO", FILE_LINE_ARGS, (yyvsp[-5].pyobj), (yyvsp[-3].pyobj), (yyvsp[-2].pyobj), (yyvsp[0].pyobj));
          DECREF4((yyvsp[-5].pyobj), (yyvsp[-3].pyobj), (yyvsp[-2].pyobj), (yyvsp[0].pyobj));
      }
<<<<<<< HEAD
#line 1799 "src/python/beancount/parser/grammar.c" /* yacc.c:1646  */
    break;

  case 50:
#line 370 "src/python/beancount/parser/grammar.y" /* yacc.c:1646  */
    {
             (yyval.pyobj) = BUILD("document", "siOOOO", FILE_LINE_ARGS, (yyvsp[-5].pyobj), (yyvsp[-3].pyobj), (yyvsp[-2].pyobj), (yyvsp[0].pyobj));
             DECREF4((yyvsp[-5].pyobj), (yyvsp[-3].pyobj), (yyvsp[-2].pyobj), (yyvsp[0].pyobj));
         }
#line 1808 "src/python/beancount/parser/grammar.c" /* yacc.c:1646  */
    break;

  case 59:
#line 384 "src/python/beancount/parser/grammar.y" /* yacc.c:1646  */
    {
          (yyval.pyobj) = (yyvsp[0].pyobj);
      }
#line 1816 "src/python/beancount/parser/grammar.c" /* yacc.c:1646  */
    break;

  case 60:
#line 389 "src/python/beancount/parser/grammar.y" /* yacc.c:1646  */
=======
#line 1753 "src/python/beancount/parser/grammar.c" /* yacc.c:1646  */
    break;

  case 46:
#line 344 "src/python/beancount/parser/grammar.y" /* yacc.c:1646  */
    {
        (yyval.pyobj) = BUILD("document", "siOOO", FILE_LINE_ARGS, (yyvsp[-4].pyobj), (yyvsp[-2].pyobj), (yyvsp[-1].pyobj));
        DECREF3((yyvsp[-4].pyobj), (yyvsp[-2].pyobj), (yyvsp[-1].pyobj));
      }
#line 1762 "src/python/beancount/parser/grammar.c" /* yacc.c:1646  */
    break;

  case 55:
#line 358 "src/python/beancount/parser/grammar.y" /* yacc.c:1646  */
    {
          (yyval.pyobj) = (yyvsp[0].pyobj);
      }
#line 1770 "src/python/beancount/parser/grammar.c" /* yacc.c:1646  */
    break;

  case 56:
#line 363 "src/python/beancount/parser/grammar.y" /* yacc.c:1646  */
>>>>>>> dca71fb3
    {
          BUILD("option", "siOO", FILE_LINE_ARGS, (yyvsp[-2].pyobj), (yyvsp[-1].pyobj));
          DECREF2((yyvsp[-2].pyobj), (yyvsp[-1].pyobj));
       }
<<<<<<< HEAD
#line 1825 "src/python/beancount/parser/grammar.c" /* yacc.c:1646  */
    break;

  case 66:
#line 402 "src/python/beancount/parser/grammar.y" /* yacc.c:1646  */
    {
                 (yyval.pyobj) = (yyvsp[-1].pyobj);
             }
#line 1833 "src/python/beancount/parser/grammar.c" /* yacc.c:1646  */
    break;

  case 67:
#line 406 "src/python/beancount/parser/grammar.y" /* yacc.c:1646  */
=======
#line 1779 "src/python/beancount/parser/grammar.c" /* yacc.c:1646  */
    break;

  case 57:
#line 369 "src/python/beancount/parser/grammar.y" /* yacc.c:1646  */
    {
          BUILD("plugin", "siOO", FILE_LINE_ARGS, (yyvsp[-1].pyobj), Py_None);
          DECREF1((yyvsp[-1].pyobj));
       }
#line 1788 "src/python/beancount/parser/grammar.c" /* yacc.c:1646  */
    break;

  case 58:
#line 374 "src/python/beancount/parser/grammar.y" /* yacc.c:1646  */
    {
          BUILD("plugin", "siOO", FILE_LINE_ARGS, (yyvsp[-2].pyobj), (yyvsp[-1].pyobj));
          DECREF2((yyvsp[-2].pyobj), (yyvsp[-1].pyobj));
       }
#line 1797 "src/python/beancount/parser/grammar.c" /* yacc.c:1646  */
    break;

  case 65:
#line 388 "src/python/beancount/parser/grammar.y" /* yacc.c:1646  */
    {
                 (yyval.pyobj) = (yyvsp[-1].pyobj);
             }
#line 1805 "src/python/beancount/parser/grammar.c" /* yacc.c:1646  */
    break;

  case 66:
#line 392 "src/python/beancount/parser/grammar.y" /* yacc.c:1646  */
>>>>>>> dca71fb3
    {
                 (yyval.pyobj) = BUILD("handle_list", "OO", (yyvsp[-1].pyobj), (yyvsp[0].pyobj));
                 DECREF2((yyvsp[-1].pyobj), (yyvsp[0].pyobj));
             }
<<<<<<< HEAD
#line 1842 "src/python/beancount/parser/grammar.c" /* yacc.c:1646  */
    break;

  case 68:
#line 411 "src/python/beancount/parser/grammar.y" /* yacc.c:1646  */
    {
                 (yyval.pyobj) = (yyvsp[-1].pyobj);
             }
#line 1850 "src/python/beancount/parser/grammar.c" /* yacc.c:1646  */
    break;

  case 69:
#line 415 "src/python/beancount/parser/grammar.y" /* yacc.c:1646  */
=======
#line 1814 "src/python/beancount/parser/grammar.c" /* yacc.c:1646  */
    break;

  case 67:
#line 397 "src/python/beancount/parser/grammar.y" /* yacc.c:1646  */
    {
                 (yyval.pyobj) = (yyvsp[-1].pyobj);
             }
#line 1822 "src/python/beancount/parser/grammar.c" /* yacc.c:1646  */
    break;

  case 68:
#line 401 "src/python/beancount/parser/grammar.y" /* yacc.c:1646  */
>>>>>>> dca71fb3
    {
                  Py_INCREF(Py_None);
                  (yyval.pyobj) = Py_None;
             }
<<<<<<< HEAD
#line 1859 "src/python/beancount/parser/grammar.c" /* yacc.c:1646  */
    break;

  case 70:
#line 421 "src/python/beancount/parser/grammar.y" /* yacc.c:1646  */
    {
         BUILD("store_result", "O", (yyvsp[0].pyobj));
     }
#line 1867 "src/python/beancount/parser/grammar.c" /* yacc.c:1646  */
    break;


#line 1871 "src/python/beancount/parser/grammar.c" /* yacc.c:1646  */
=======
#line 1831 "src/python/beancount/parser/grammar.c" /* yacc.c:1646  */
    break;

  case 69:
#line 407 "src/python/beancount/parser/grammar.y" /* yacc.c:1646  */
    {
         BUILD("store_result", "O", (yyvsp[0].pyobj));
     }
#line 1839 "src/python/beancount/parser/grammar.c" /* yacc.c:1646  */
    break;


#line 1843 "src/python/beancount/parser/grammar.c" /* yacc.c:1646  */
>>>>>>> dca71fb3
      default: break;
    }
  /* User semantic actions sometimes alter yychar, and that requires
     that yytoken be updated with the new translation.  We take the
     approach of translating immediately before every use of yytoken.
     One alternative is translating here after every semantic action,
     but that translation would be missed if the semantic action invokes
     YYABORT, YYACCEPT, or YYERROR immediately after altering yychar or
     if it invokes YYBACKUP.  In the case of YYABORT or YYACCEPT, an
     incorrect destructor might then be invoked immediately.  In the
     case of YYERROR or YYBACKUP, subsequent parser actions might lead
     to an incorrect destructor call or verbose syntax error message
     before the lookahead is translated.  */
  YY_SYMBOL_PRINT ("-> $$ =", yyr1[yyn], &yyval, &yyloc);

  YYPOPSTACK (yylen);
  yylen = 0;
  YY_STACK_PRINT (yyss, yyssp);

  *++yyvsp = yyval;
  *++yylsp = yyloc;

  /* Now 'shift' the result of the reduction.  Determine what state
     that goes to, based on the state we popped back to and the rule
     number reduced by.  */

  yyn = yyr1[yyn];

  yystate = yypgoto[yyn - YYNTOKENS] + *yyssp;
  if (0 <= yystate && yystate <= YYLAST && yycheck[yystate] == *yyssp)
    yystate = yytable[yystate];
  else
    yystate = yydefgoto[yyn - YYNTOKENS];

  goto yynewstate;


/*--------------------------------------.
| yyerrlab -- here on detecting error.  |
`--------------------------------------*/
yyerrlab:
  /* Make sure we have latest lookahead translation.  See comments at
     user semantic actions for why this is necessary.  */
  yytoken = yychar == YYEMPTY ? YYEMPTY : YYTRANSLATE (yychar);

  /* If not already recovering from an error, report this error.  */
  if (!yyerrstatus)
    {
      ++yynerrs;
#if ! YYERROR_VERBOSE
      yyerror (YY_("syntax error"));
#else
# define YYSYNTAX_ERROR yysyntax_error (&yymsg_alloc, &yymsg, \
                                        yyssp, yytoken)
      {
        char const *yymsgp = YY_("syntax error");
        int yysyntax_error_status;
        yysyntax_error_status = YYSYNTAX_ERROR;
        if (yysyntax_error_status == 0)
          yymsgp = yymsg;
        else if (yysyntax_error_status == 1)
          {
            if (yymsg != yymsgbuf)
              YYSTACK_FREE (yymsg);
            yymsg = (char *) YYSTACK_ALLOC (yymsg_alloc);
            if (!yymsg)
              {
                yymsg = yymsgbuf;
                yymsg_alloc = sizeof yymsgbuf;
                yysyntax_error_status = 2;
              }
            else
              {
                yysyntax_error_status = YYSYNTAX_ERROR;
                yymsgp = yymsg;
              }
          }
        yyerror (yymsgp);
        if (yysyntax_error_status == 2)
          goto yyexhaustedlab;
      }
# undef YYSYNTAX_ERROR
#endif
    }

  yyerror_range[1] = yylloc;

  if (yyerrstatus == 3)
    {
      /* If just tried and failed to reuse lookahead token after an
         error, discard it.  */

      if (yychar <= YYEOF)
        {
          /* Return failure if at end of input.  */
          if (yychar == YYEOF)
            YYABORT;
        }
      else
        {
          yydestruct ("Error: discarding",
                      yytoken, &yylval, &yylloc);
          yychar = YYEMPTY;
        }
    }

  /* Else will try to reuse lookahead token after shifting the error
     token.  */
  goto yyerrlab1;


/*---------------------------------------------------.
| yyerrorlab -- error raised explicitly by YYERROR.  |
`---------------------------------------------------*/
yyerrorlab:

  /* Pacify compilers like GCC when the user code never invokes
     YYERROR and the label yyerrorlab therefore never appears in user
     code.  */
  if (/*CONSTCOND*/ 0)
     goto yyerrorlab;

  yyerror_range[1] = yylsp[1-yylen];
  /* Do not reclaim the symbols of the rule whose action triggered
     this YYERROR.  */
  YYPOPSTACK (yylen);
  yylen = 0;
  YY_STACK_PRINT (yyss, yyssp);
  yystate = *yyssp;
  goto yyerrlab1;


/*-------------------------------------------------------------.
| yyerrlab1 -- common code for both syntax error and YYERROR.  |
`-------------------------------------------------------------*/
yyerrlab1:
  yyerrstatus = 3;      /* Each real token shifted decrements this.  */

  for (;;)
    {
      yyn = yypact[yystate];
      if (!yypact_value_is_default (yyn))
        {
          yyn += YYTERROR;
          if (0 <= yyn && yyn <= YYLAST && yycheck[yyn] == YYTERROR)
            {
              yyn = yytable[yyn];
              if (0 < yyn)
                break;
            }
        }

      /* Pop the current state because it cannot handle the error token.  */
      if (yyssp == yyss)
        YYABORT;

      yyerror_range[1] = *yylsp;
      yydestruct ("Error: popping",
                  yystos[yystate], yyvsp, yylsp);
      YYPOPSTACK (1);
      yystate = *yyssp;
      YY_STACK_PRINT (yyss, yyssp);
    }

  YY_IGNORE_MAYBE_UNINITIALIZED_BEGIN
  *++yyvsp = yylval;
  YY_IGNORE_MAYBE_UNINITIALIZED_END

  yyerror_range[2] = yylloc;
  /* Using YYLLOC is tempting, but would change the location of
     the lookahead.  YYLOC is available though.  */
  YYLLOC_DEFAULT (yyloc, yyerror_range, 2);
  *++yylsp = yyloc;

  /* Shift the error token.  */
  YY_SYMBOL_PRINT ("Shifting", yystos[yyn], yyvsp, yylsp);

  yystate = yyn;
  goto yynewstate;


/*-------------------------------------.
| yyacceptlab -- YYACCEPT comes here.  |
`-------------------------------------*/
yyacceptlab:
  yyresult = 0;
  goto yyreturn;

/*-----------------------------------.
| yyabortlab -- YYABORT comes here.  |
`-----------------------------------*/
yyabortlab:
  yyresult = 1;
  goto yyreturn;

#if !defined yyoverflow || YYERROR_VERBOSE
/*-------------------------------------------------.
| yyexhaustedlab -- memory exhaustion comes here.  |
`-------------------------------------------------*/
yyexhaustedlab:
  yyerror (YY_("memory exhausted"));
  yyresult = 2;
  /* Fall through.  */
#endif

yyreturn:
  if (yychar != YYEMPTY)
    {
      /* Make sure we have latest lookahead translation.  See comments at
         user semantic actions for why this is necessary.  */
      yytoken = YYTRANSLATE (yychar);
      yydestruct ("Cleanup: discarding lookahead",
                  yytoken, &yylval, &yylloc);
    }
  /* Do not reclaim the symbols of the rule whose action triggered
     this YYABORT or YYACCEPT.  */
  YYPOPSTACK (yylen);
  YY_STACK_PRINT (yyss, yyssp);
  while (yyssp != yyss)
    {
      yydestruct ("Cleanup: popping",
                  yystos[*yyssp], yyvsp, yylsp);
      YYPOPSTACK (1);
    }
#ifndef yyoverflow
  if (yyss != yyssa)
    YYSTACK_FREE (yyss);
#endif
#if YYERROR_VERBOSE
  if (yymsg != yymsgbuf)
    YYSTACK_FREE (yymsg);
#endif
  return yyresult;
}
<<<<<<< HEAD
#line 428 "src/python/beancount/parser/grammar.y" /* yacc.c:1906  */
=======
#line 414 "src/python/beancount/parser/grammar.y" /* yacc.c:1906  */
>>>>>>> dca71fb3


/* A function that will convert a token name to a string, used in debugging. */
const char* getTokenName(int token)
{
    switch ( token ) {
        case ERROR    : return "ERROR";
        case INDENT   : return "INDENT";
        case EOL      : return "EOL";
        case COMMENT  : return "COMMENT";
        case SKIPPED  : return "SKIPPED";
        case PIPE     : return "PIPE";
        case ATAT     : return "ATAT";
        case AT       : return "AT";
        case LCURL    : return "LCURL";
        case RCURL    : return "RCURL";
        case EQUAL    : return "EQUAL";
        case COMMA    : return "COMMA";
        case SLASH    : return "SLASH";
        case FLAG     : return "FLAG";
        case TXN      : return "TXN";
        case BALANCE  : return "BALANCE";
        case OPEN     : return "OPEN";
        case CLOSE    : return "CLOSE";
        case PAD      : return "PAD";
        case EVENT    : return "EVENT";
        case PRICE    : return "PRICE";
        case NOTE     : return "NOTE";
        case DOCUMENT : return "DOCUMENT";
        case PUSHTAG  : return "PUSHTAG";
        case POPTAG   : return "POPTAG";
        case OPTION   : return "OPTION";
        case DATE     : return "DATE";
        case ACCOUNT  : return "ACCOUNT";
        case CURRENCY : return "CURRENCY";
        case STRING   : return "STRING";
        case NUMBER   : return "NUMBER";
        case TAG      : return "TAG";
        case LINK     : return "LINK";
        case KEY      : return "KEY";
    }
    return 0;
}<|MERGE_RESOLUTION|>--- conflicted
+++ resolved
@@ -1,4 +1,4 @@
-/* A Bison parser, made by GNU Bison 3.0.  */
+/* A Bison parser, made by GNU Bison 3.0.2.  */
 
 /* Bison implementation for Yacc-like parsers in C
 
@@ -44,7 +44,7 @@
 #define YYBISON 1
 
 /* Bison version.  */
-#define YYBISON_VERSION "3.0"
+#define YYBISON_VERSION "3.0.2"
 
 /* Skeleton name.  */
 #define YYSKELETON_NAME "yacc.c"
@@ -97,11 +97,11 @@
 
 #line 99 "src/python/beancount/parser/grammar.c" /* yacc.c:339  */
 
-# ifndef YY_NULL
+# ifndef YY_NULLPTR
 #  if defined __cplusplus && 201103L <= __cplusplus
-#   define YY_NULL nullptr
+#   define YY_NULLPTR nullptr
 #  else
-#   define YY_NULL 0
+#   define YY_NULLPTR 0
 #  endif
 # endif
 
@@ -158,16 +158,6 @@
     PUSHTAG = 283,
     POPTAG = 284,
     OPTION = 285,
-<<<<<<< HEAD
-    DATE = 286,
-    ACCOUNT = 287,
-    CURRENCY = 288,
-    STRING = 289,
-    NUMBER = 290,
-    TAG = 291,
-    LINK = 292,
-    KEY = 293
-=======
     PLUGIN = 286,
     DATE = 287,
     ACCOUNT = 288,
@@ -175,8 +165,8 @@
     STRING = 290,
     NUMBER = 291,
     TAG = 292,
-    LINK = 293
->>>>>>> dca71fb3
+    LINK = 293,
+    KEY = 294
   };
 #endif
 
@@ -191,7 +181,7 @@
     const char* string;
     PyObject* pyobj;
 
-#line 184 "src/python/beancount/parser/grammar.c" /* yacc.c:355  */
+#line 185 "src/python/beancount/parser/grammar.c" /* yacc.c:355  */
 };
 # define YYSTYPE_IS_TRIVIAL 1
 # define YYSTYPE_IS_DECLARED 1
@@ -219,7 +209,7 @@
 
 /* Copy the second part of user declarations.  */
 
-#line 212 "src/python/beancount/parser/grammar.c" /* yacc.c:358  */
+#line 213 "src/python/beancount/parser/grammar.c" /* yacc.c:358  */
 
 #ifdef short
 # undef short
@@ -276,11 +266,30 @@
 # endif
 #endif
 
-#ifndef __attribute__
-/* This feature is available in gcc versions 2.5 and later.  */
-# if (! defined __GNUC__ || __GNUC__ < 2 \
-      || (__GNUC__ == 2 && __GNUC_MINOR__ < 5))
-#  define __attribute__(Spec) /* empty */
+#ifndef YY_ATTRIBUTE
+# if (defined __GNUC__                                               \
+      && (2 < __GNUC__ || (__GNUC__ == 2 && 96 <= __GNUC_MINOR__)))  \
+     || defined __SUNPRO_C && 0x5110 <= __SUNPRO_C
+#  define YY_ATTRIBUTE(Spec) __attribute__(Spec)
+# else
+#  define YY_ATTRIBUTE(Spec) /* empty */
+# endif
+#endif
+
+#ifndef YY_ATTRIBUTE_PURE
+# define YY_ATTRIBUTE_PURE   YY_ATTRIBUTE ((__pure__))
+#endif
+
+#ifndef YY_ATTRIBUTE_UNUSED
+# define YY_ATTRIBUTE_UNUSED YY_ATTRIBUTE ((__unused__))
+#endif
+
+#if !defined _Noreturn \
+     && (!defined __STDC_VERSION__ || __STDC_VERSION__ < 201112)
+# if defined _MSC_VER && 1200 <= _MSC_VER
+#  define _Noreturn __declspec (noreturn)
+# else
+#  define _Noreturn YY_ATTRIBUTE ((__noreturn__))
 # endif
 #endif
 
@@ -444,33 +453,21 @@
 /* YYFINAL -- State number of the termination state.  */
 #define YYFINAL  30
 /* YYLAST -- Last index in YYTABLE.  */
-<<<<<<< HEAD
-#define YYLAST   121
-=======
-#define YYLAST   106
->>>>>>> dca71fb3
+#define YYLAST   128
 
 /* YYNTOKENS -- Number of terminals.  */
-#define YYNTOKENS  39
+#define YYNTOKENS  40
 /* YYNNTS -- Number of nonterminals.  */
-<<<<<<< HEAD
-#define YYNNTS  32
+#define YYNNTS  33
 /* YYNRULES -- Number of rules.  */
-#define YYNRULES  70
+#define YYNRULES  73
 /* YYNSTATES -- Number of states.  */
-#define YYNSTATES  135
-=======
-#define YYNNTS  31
-/* YYNRULES -- Number of rules.  */
-#define YYNRULES  69
-/* YYNSTATES -- Number of states.  */
-#define YYNSTATES  126
->>>>>>> dca71fb3
+#define YYNSTATES  141
 
 /* YYTRANSLATE[YYX] -- Symbol number corresponding to YYX as returned
    by yylex, with out-of-bounds checking.  */
 #define YYUNDEFTOK  2
-#define YYMAXUTOK   293
+#define YYMAXUTOK   294
 
 #define YYTRANSLATE(YYX)                                                \
   ((unsigned int) (YYX) <= YYMAXUTOK ? yytranslate[YYX] : YYUNDEFTOK)
@@ -508,31 +505,21 @@
        5,     6,     7,     8,     9,    10,    11,    12,    13,    14,
       15,    16,    17,    18,    19,    20,    21,    22,    23,    24,
       25,    26,    27,    28,    29,    30,    31,    32,    33,    34,
-      35,    36,    37,    38
+      35,    36,    37,    38,    39
 };
 
 #if YYDEBUG
   /* YYRLINE[YYN] -- Source line where rule number YYN was defined.  */
 static const yytype_uint16 yyrline[] =
 {
-<<<<<<< HEAD
-       0,   143,   143,   146,   150,   155,   156,   159,   160,   161,
-     162,   163,   165,   169,   174,   179,   184,   191,   197,   201,
-     203,   208,   213,   218,   224,   230,   235,   240,   246,   251,
-     257,   262,   267,   273,   279,   285,   291,   297,   303,   309,
-     316,   321,   327,   332,   337,   342,   349,   355,   361,   367,
-     369,   375,   376,   377,   378,   379,   380,   381,   382,   383,
-     388,   394,   395,   396,   397,   398,   401,   405,   410,   414,
-     420
-=======
-       0,   138,   138,   141,   145,   150,   151,   155,   156,   157,
-     158,   159,   161,   165,   170,   175,   180,   187,   193,   197,
-     199,   204,   209,   214,   220,   225,   231,   236,   241,   247,
-     253,   259,   265,   271,   277,   283,   290,   295,   301,   306,
-     311,   316,   323,   329,   335,   341,   343,   349,   350,   351,
-     352,   353,   354,   355,   356,   357,   362,   368,   373,   379,
-     380,   381,   382,   383,   384,   387,   391,   396,   400,   406
->>>>>>> dca71fb3
+       0,   141,   141,   144,   148,   153,   154,   158,   159,   160,
+     161,   162,   164,   168,   173,   178,   183,   190,   196,   200,
+     202,   207,   212,   217,   223,   229,   234,   239,   245,   250,
+     256,   261,   266,   272,   278,   284,   290,   296,   302,   308,
+     315,   320,   326,   331,   336,   341,   348,   354,   360,   366,
+     368,   374,   375,   376,   377,   378,   379,   380,   381,   382,
+     387,   393,   398,   404,   405,   406,   407,   408,   409,   412,
+     416,   421,   425,   431
 };
 #endif
 
@@ -545,23 +532,14 @@
   "SKIPPED", "PIPE", "ATAT", "AT", "LCURLCURL", "RCURLCURL", "LCURL",
   "RCURL", "EQUAL", "COMMA", "SLASH", "FLAG", "TXN", "BALANCE", "OPEN",
   "CLOSE", "PAD", "EVENT", "PRICE", "NOTE", "DOCUMENT", "PUSHTAG",
-<<<<<<< HEAD
-  "POPTAG", "OPTION", "DATE", "ACCOUNT", "CURRENCY", "STRING", "NUMBER",
-  "TAG", "LINK", "KEY", "$accept", "empty", "txn", "eol", "empty_line",
-  "txn_fields", "transaction", "optflag", "posting", "key_value",
-  "posting_list", "key_value_list", "currency_list", "pushtag", "poptag",
-  "open", "close", "pad", "balance", "amount", "position", "lot_cost_date",
-  "price", "event", "note", "filename", "document", "entry", "option",
-  "directive", "declarations", "file", YY_NULL
-=======
   "POPTAG", "OPTION", "PLUGIN", "DATE", "ACCOUNT", "CURRENCY", "STRING",
-  "NUMBER", "TAG", "LINK", "$accept", "empty", "txn", "eol", "empty_line",
-  "txn_fields", "transaction", "optflag", "posting", "posting_list",
-  "currency_list", "pushtag", "poptag", "open", "close", "pad", "balance",
-  "amount", "position", "lot_cost_date", "price", "event", "note",
-  "filename", "document", "entry", "option", "plugin", "directive",
-  "declarations", "file", YY_NULL
->>>>>>> dca71fb3
+  "NUMBER", "TAG", "LINK", "KEY", "$accept", "empty", "txn", "eol",
+  "empty_line", "txn_fields", "transaction", "optflag", "posting",
+  "key_value", "posting_list", "key_value_list", "currency_list",
+  "pushtag", "poptag", "open", "close", "pad", "balance", "amount",
+  "position", "lot_cost_date", "price", "event", "note", "filename",
+  "document", "entry", "option", "plugin", "directive", "declarations",
+  "file", YY_NULLPTR
 };
 #endif
 
@@ -573,20 +551,16 @@
        0,   256,   257,   258,   259,   260,   261,   262,   263,   264,
      265,   266,   267,   268,   269,   270,   271,   272,   273,   274,
      275,   276,   277,   278,   279,   280,   281,   282,   283,   284,
-     285,   286,   287,   288,   289,   290,   291,   292,   293
+     285,   286,   287,   288,   289,   290,   291,   292,   293,   294
 };
 # endif
 
-#define YYPACT_NINF -57
+#define YYPACT_NINF -59
 
 #define yypact_value_is_default(Yystate) \
-  (!!((Yystate) == (-57)))
-
-<<<<<<< HEAD
-#define YYTABLE_NINF -71
-=======
-#define YYTABLE_NINF -70
->>>>>>> dca71fb3
+  (!!((Yystate) == (-59)))
+
+#define YYTABLE_NINF -74
 
 #define yytable_value_is_error(Yytable_value) \
   0
@@ -595,36 +569,21 @@
      STATE-NUM.  */
 static const yytype_int8 yypact[] =
 {
-<<<<<<< HEAD
-     -55,   -55,    67,    18,   -55,    12,   -55,    26,   -55,    11,
-      13,   -11,    85,   -55,   -55,   -55,   -55,   -55,   -55,   -55,
-     -55,   -55,   -55,   -55,   -55,   -55,   -55,   -55,   -55,   -55,
-     -55,     8,     8,    14,   -55,   -55,    20,    21,    22,    23,
-      16,    24,    27,    28,   -55,   -55,    37,   -55,   -55,     8,
-      31,    25,     8,    38,    29,    31,    35,    41,   -55,    -2,
-     -55,   -55,    43,     8,   -55,   -55,     4,   -55,     8,     8,
-       8,     8,   -55,     8,   -55,   -55,   -55,   -55,   -55,   -55,
-     -55,    44,   -55,   -55,    42,   -55,   -55,   -55,   -55,   -55,
-     -55,    78,    42,   -55,    42,     7,   -55,    42,    42,    42,
-      42,    42,   -13,   -55,   -55,    51,   -55,   -55,    59,     8,
-       2,   -55,   -55,    17,     6,    31,    31,   -55,    31,    31,
-     -55,     9,    10,     8,     8,   -55,    61,   -55,    68,   -55,
-     -55,    88,    87,   -55,   -55
-=======
-     -57,   -57,    60,     1,   -57,     9,   -57,    12,   -57,    -3,
-      10,    13,    17,    75,   -57,   -57,   -57,   -57,   -57,   -57,
-     -57,   -57,   -57,   -57,   -57,   -57,   -57,   -57,   -57,   -57,
-     -57,   -57,   -57,    27,    27,    20,     4,   -57,   -57,    16,
-      29,    30,    36,    35,     3,    39,    40,   -57,   -57,    69,
-     -57,   -57,    27,    27,   -57,    41,    42,    27,    45,    44,
-      41,    47,    48,   -57,    21,   -57,   -57,   -57,    50,    27,
-     -57,   -57,     6,   -57,    27,    27,    27,    27,   -57,    27,
-     -57,   -57,   -57,   -57,   -57,   -57,   -57,    51,   -57,   -57,
-     -57,   -57,   -57,   -57,   -57,    71,   -57,    68,   -57,   -57,
-     -57,    54,     0,   -57,     2,    15,    41,    41,   -57,    41,
-      41,   -57,    -9,    14,    27,    27,   -57,    72,   -57,    73,
-     -57,   -57,    91,    92,   -57,   -57
->>>>>>> dca71fb3
+     -59,   -59,    70,    32,   -59,    28,   -59,    29,   -59,     3,
+       8,    13,    14,    91,   -59,   -59,   -59,   -59,   -59,   -59,
+     -59,   -59,   -59,   -59,   -59,   -59,   -59,   -59,   -59,   -59,
+     -59,   -59,   -59,    24,    24,    16,     2,   -59,   -59,    20,
+      26,    27,    35,    22,     4,    36,    39,   -59,   -59,    45,
+     -59,   -59,    24,    24,   -59,    25,    31,    24,    40,    43,
+      25,    44,    46,   -59,    17,   -59,   -59,   -59,    51,    24,
+     -59,   -59,     5,   -59,    24,    24,    24,    24,   -59,    24,
+     -59,   -59,   -59,   -59,   -59,   -59,   -59,    52,   -59,   -59,
+      58,   -59,   -59,   -59,   -59,   -59,   -59,    76,    58,   -59,
+      58,    49,   -59,    58,    58,    58,    58,    58,   -12,   -59,
+     -59,    54,   -59,   -59,    57,    24,    -1,   -59,   -59,    15,
+       7,    25,    25,   -59,    25,    25,   -59,    -3,     1,    24,
+      24,   -59,    59,   -59,    60,   -59,   -59,    81,    80,   -59,
+     -59
 };
 
   /* YYDEFACT[STATE-NUM] -- Default reduction number in state STATE-NUM.
@@ -632,68 +591,39 @@
      means the default is an error.  */
 static const yytype_uint8 yydefact[] =
 {
-<<<<<<< HEAD
-       2,    69,     0,     0,    68,    10,     7,    11,    61,     0,
-       0,     0,     0,    62,    51,    63,    64,    53,    54,    55,
-      52,    59,    56,    57,    58,    67,    65,    66,     1,     9,
-       8,     0,     0,     0,     4,     3,     0,     0,     0,     0,
-       0,     0,     0,     0,     2,     5,     0,    33,    34,     0,
-       0,     2,     0,     0,     0,     0,     0,     0,    12,     0,
-       6,    60,     0,     0,    31,    30,     0,     2,     0,     0,
-       0,     0,    49,     0,    16,    13,    15,    14,     2,    39,
-       2,     0,     2,    28,    36,     2,     2,     2,     2,     2,
-      25,    17,    38,    32,    35,     0,    29,    37,    47,    46,
-      48,    50,     2,    27,    26,     0,    19,    18,     0,     0,
-       0,    24,    23,    40,     0,     0,     0,    41,     0,     0,
-      20,     0,     0,     0,     0,    44,     0,    42,     0,    22,
-      21,     0,     0,    45,    43
-=======
-       2,    68,     0,     0,    67,    10,     7,    11,    59,     0,
-       0,     0,     0,     0,    60,    47,    61,    62,    49,    50,
-      51,    48,    55,    52,    53,    54,    66,    63,    64,    65,
+       2,    72,     0,     0,    71,    10,     7,    11,    63,     0,
+       0,     0,     0,     0,    64,    51,    65,    66,    53,    54,
+      55,    52,    59,    56,    57,    58,    70,    67,    68,    69,
        1,     9,     8,     0,     0,     0,     0,     4,     3,     0,
        0,     0,     0,     0,     0,     0,     0,     2,     5,     0,
-      29,    30,     0,     0,    57,     0,     2,     0,     0,     0,
-       0,     0,     0,    12,     0,     6,    56,    58,     0,     0,
-      27,    26,     0,    32,     0,     0,     0,     0,    45,     0,
-      16,    13,    15,    14,     2,    35,    34,     0,    31,    33,
-      43,    42,    44,    46,    24,    17,    28,     2,    25,    19,
-      18,     0,     0,    23,    36,     0,     0,     0,    37,     0,
-       0,    20,     0,     0,     0,     0,    40,     0,    38,     0,
-      22,    21,     0,     0,    41,    39
->>>>>>> dca71fb3
+      33,    34,     0,     0,    61,     0,     2,     0,     0,     0,
+       0,     0,     0,    12,     0,     6,    60,    62,     0,     0,
+      31,    30,     0,     2,     0,     0,     0,     0,    49,     0,
+      16,    13,    15,    14,     2,    39,     2,     0,     2,    28,
+      36,     2,     2,     2,     2,     2,    25,    17,    38,    32,
+      35,     0,    29,    37,    47,    46,    48,    50,     2,    27,
+      26,     0,    19,    18,     0,     0,     0,    24,    23,    40,
+       0,     0,     0,    41,     0,     0,    20,     0,     0,     0,
+       0,    44,     0,    42,     0,    22,    21,     0,     0,    45,
+      43
 };
 
   /* YYPGOTO[NTERM-NUM].  */
 static const yytype_int8 yypgoto[] =
 {
-<<<<<<< HEAD
-     -55,     0,   -55,   -30,   -55,   -55,   -55,   -55,   -55,    30,
-     -55,     1,   -55,   -55,   -55,   -55,   -55,   -55,   -55,   -54,
-     -55,   -55,   -55,   -55,   -55,   -55,   -55,   -55,   -55,   -55,
-     -55,   -55
-=======
-     -57,   -40,   -57,   -34,   -57,   -57,   -57,   -57,   -57,   -57,
-     -57,   -57,   -57,   -57,   -57,   -57,   -57,   -56,   -57,   -57,
-     -57,   -57,   -57,   -57,   -57,   -57,   -57,   -57,   -57,   -57,
-     -57
->>>>>>> dca71fb3
+     -59,     0,   -59,   -33,   -59,   -59,   -59,   -59,   -59,    -2,
+     -59,    33,   -59,   -59,   -59,   -59,   -59,   -59,   -59,   -58,
+     -59,   -59,   -59,   -59,   -59,   -59,   -59,   -59,   -59,   -59,
+     -59,   -59,   -59
 };
 
   /* YYDEFGOTO[NTERM-NUM].  */
 static const yytype_int8 yydefgoto[] =
 {
-<<<<<<< HEAD
-      -1,    83,    44,    47,    13,    59,    14,   108,   103,    96,
-      91,    84,    66,    15,    16,    17,    18,    19,    20,    63,
-     114,   117,    21,    22,    23,    73,    24,    25,    26,    27,
-       2,     3
-=======
-      -1,     1,    47,    50,    14,    64,    15,   101,    98,    95,
-      72,    16,    17,    18,    19,    20,    21,    69,   105,   108,
-      22,    23,    24,    79,    25,    26,    27,    28,    29,     2,
-       3
->>>>>>> dca71fb3
+      -1,    89,    47,    50,    14,    64,    15,   114,   109,   102,
+      97,    90,    72,    16,    17,    18,    19,    20,    21,    69,
+     120,   123,    22,    23,    24,    79,    25,    26,    27,    28,
+      29,     2,     3
 };
 
   /* YYTABLE[YYPACT[STATE-NUM]] -- What to do in state STATE-NUM.  If
@@ -701,121 +631,70 @@
      number is the opposite.  If YYTABLE_NINF, syntax error.  */
 static const yytype_int16 yytable[] =
 {
-<<<<<<< HEAD
-       1,    70,    48,    45,    46,   106,    74,    45,    46,    45,
-      46,    45,    46,    45,    46,   118,   119,    29,    28,    61,
-      81,   125,    67,    33,   127,   105,   126,   128,   115,    78,
-     116,    30,    75,    80,    76,    77,    82,    62,    85,    86,
-      87,    88,    60,    89,    58,   105,    95,    31,    49,    32,
-      54,    65,    50,    51,    52,    53,   113,    55,    64,    56,
-      57,   121,   122,    69,   123,   124,    62,   -70,     4,    71,
-      68,     5,     6,     7,     8,    72,    79,    93,    90,   111,
-     112,    92,   102,    94,   120,   109,    97,    98,    99,   100,
-     101,   110,   131,   129,   130,     9,    10,    11,    12,   132,
-     133,   134,   107,    34,    35,    36,    37,    38,    39,    40,
-      41,    42,    43,     0,     0,     0,     0,     0,     0,     0,
-       0,   104
-=======
-      51,    30,    54,   116,    76,    48,    49,    63,   117,    48,
-      49,    48,    49,   106,    31,   107,    71,    32,    66,    67,
-      48,    49,    87,    73,   109,   110,    48,    49,   118,    80,
-      84,   119,    48,    49,    33,    86,    68,    60,    88,    53,
-      89,    90,    91,    92,    94,    93,   104,    34,    35,    55,
-     112,   113,    36,   114,   115,    52,    81,   100,    82,    83,
-     -69,     4,    56,    57,     5,     6,     7,     8,   103,    58,
-      59,   111,    61,    62,    65,    97,    70,    68,    74,    75,
-     120,   121,    77,    78,    85,    96,    99,   102,     9,    10,
-      11,    12,    13,    37,    38,    39,    40,    41,    42,    43,
-      44,    45,    46,   124,   122,   123,   125
->>>>>>> dca71fb3
+       1,    51,    76,    54,    48,    49,   112,    48,    49,   131,
+      48,    49,    48,    49,   132,   133,   124,   125,   134,    66,
+      67,    87,    48,    49,    73,    80,   121,   111,   122,    48,
+      49,    84,    30,    31,    32,    68,    86,    53,    60,    88,
+      33,    91,    92,    93,    94,    34,    95,    63,    35,    36,
+      65,    52,    81,    55,    82,    83,    71,    59,   119,    56,
+      57,    68,   101,   127,   128,    70,   129,   130,    58,    61,
+     -73,     4,    62,    74,     5,     6,     7,     8,    75,    77,
+     108,    78,   117,   118,    96,    85,    99,   126,   111,   115,
+     116,   137,   138,   139,   140,   110,   135,   136,     9,    10,
+      11,    12,    13,     0,     0,     0,     0,     0,   113,    37,
+      38,    39,    40,    41,    42,    43,    44,    45,    46,    98,
+       0,   100,     0,     0,   103,   104,   105,   106,   107
 };
 
-static const yytype_int8 yycheck[] =
-{
-<<<<<<< HEAD
-       0,    55,    32,     5,     6,    18,     8,     5,     6,     5,
-       6,     5,     6,     5,     6,     9,    10,     5,     0,    49,
-      16,    12,    52,    34,    14,    38,    17,    17,    11,    59,
-      13,     5,    34,    63,    36,    37,    66,    35,    68,    69,
-      70,    71,     5,    73,    44,    38,     4,    36,    34,    36,
-      34,    51,    32,    32,    32,    32,   110,    33,    33,    32,
-      32,   115,   116,    34,   118,   119,    35,     0,     1,    34,
-      32,     4,     5,     6,     7,    34,    33,    33,    78,   109,
-     110,    80,     4,    82,   114,    34,    85,    86,    87,    88,
-      89,    32,    31,   123,   124,    28,    29,    30,    31,    31,
-      12,    14,   102,    18,    19,    20,    21,    22,    23,    24,
-      25,    26,    27,    -1,    -1,    -1,    -1,    -1,    -1,    -1,
-      -1,    91
-=======
-      34,     0,    36,    12,    60,     5,     6,    47,    17,     5,
-       6,     5,     6,    11,     5,    13,    56,     5,    52,    53,
-       5,     6,    16,    57,     9,    10,     5,     6,    14,     8,
-      64,    17,     5,     6,    37,    69,    36,    34,    72,    35,
-      74,    75,    76,    77,    84,    79,   102,    37,    35,    33,
-     106,   107,    35,   109,   110,    35,    35,    97,    37,    38,
-       0,     1,    33,    33,     4,     5,     6,     7,   102,    33,
-      35,   105,    33,    33,     5,     4,    34,    36,    33,    35,
-     114,   115,    35,    35,    34,    34,    18,    33,    28,    29,
-      30,    31,    32,    18,    19,    20,    21,    22,    23,    24,
-      25,    26,    27,    12,    32,    32,    14
->>>>>>> dca71fb3
+static const yytype_int16 yycheck[] =
+{
+       0,    34,    60,    36,     5,     6,    18,     5,     6,    12,
+       5,     6,     5,     6,    17,    14,     9,    10,    17,    52,
+      53,    16,     5,     6,    57,     8,    11,    39,    13,     5,
+       6,    64,     0,     5,     5,    36,    69,    35,    34,    72,
+      37,    74,    75,    76,    77,    37,    79,    47,    35,    35,
+       5,    35,    35,    33,    37,    38,    56,    35,   116,    33,
+      33,    36,     4,   121,   122,    34,   124,   125,    33,    33,
+       0,     1,    33,    33,     4,     5,     6,     7,    35,    35,
+       4,    35,   115,   116,    84,    34,    34,   120,    39,    35,
+      33,    32,    32,    12,    14,    97,   129,   130,    28,    29,
+      30,    31,    32,    -1,    -1,    -1,    -1,    -1,   108,    18,
+      19,    20,    21,    22,    23,    24,    25,    26,    27,    86,
+      -1,    88,    -1,    -1,    91,    92,    93,    94,    95
 };
 
   /* YYSTOS[STATE-NUM] -- The (internal number of the) accessing
      symbol of state STATE-NUM.  */
 static const yytype_uint8 yystos[] =
 {
-<<<<<<< HEAD
-       0,    40,    69,    70,     1,     4,     5,     6,     7,    28,
-      29,    30,    31,    43,    45,    52,    53,    54,    55,    56,
-      57,    61,    62,    63,    65,    66,    67,    68,     0,     5,
-       5,    36,    36,    34,    18,    19,    20,    21,    22,    23,
-      24,    25,    26,    27,    41,     5,     6,    42,    42,    34,
-      32,    32,    32,    32,    34,    33,    32,    32,    40,    44,
-       5,    42,    35,    58,    33,    40,    51,    42,    32,    34,
-      58,    34,    34,    64,     8,    34,    36,    37,    42,    33,
-      42,    16,    42,    40,    50,    42,    42,    42,    42,    42,
-      40,    49,    50,    33,    50,     4,    48,    50,    50,    50,
-      50,    50,     4,    47,    48,    38,    18,    40,    46,    34,
-      32,    42,    42,    58,    59,    11,    13,    60,     9,    10,
-      42,    58,    58,    58,    58,    12,    17,    14,    17,    42,
-      42,    31,    31,    12,    14
-=======
-       0,    40,    68,    69,     1,     4,     5,     6,     7,    28,
-      29,    30,    31,    32,    43,    45,    50,    51,    52,    53,
-      54,    55,    59,    60,    61,    63,    64,    65,    66,    67,
+       0,    41,    71,    72,     1,     4,     5,     6,     7,    28,
+      29,    30,    31,    32,    44,    46,    53,    54,    55,    56,
+      57,    58,    62,    63,    64,    66,    67,    68,    69,    70,
        0,     5,     5,    37,    37,    35,    35,    18,    19,    20,
-      21,    22,    23,    24,    25,    26,    27,    41,     5,     6,
-      42,    42,    35,    35,    42,    33,    33,    33,    33,    35,
-      34,    33,    33,    40,    44,     5,    42,    42,    36,    56,
-      34,    40,    49,    42,    33,    35,    56,    35,    35,    62,
-       8,    35,    37,    38,    42,    34,    42,    16,    42,    42,
-      42,    42,    42,    42,    40,    48,    34,     4,    47,    18,
-      40,    46,    33,    42,    56,    57,    11,    13,    58,     9,
-      10,    42,    56,    56,    56,    56,    12,    17,    14,    17,
-      42,    42,    32,    32,    12,    14
->>>>>>> dca71fb3
+      21,    22,    23,    24,    25,    26,    27,    42,     5,     6,
+      43,    43,    35,    35,    43,    33,    33,    33,    33,    35,
+      34,    33,    33,    41,    45,     5,    43,    43,    36,    59,
+      34,    41,    52,    43,    33,    35,    59,    35,    35,    65,
+       8,    35,    37,    38,    43,    34,    43,    16,    43,    41,
+      51,    43,    43,    43,    43,    43,    41,    50,    51,    34,
+      51,     4,    49,    51,    51,    51,    51,    51,     4,    48,
+      49,    39,    18,    41,    47,    35,    33,    43,    43,    59,
+      60,    11,    13,    61,     9,    10,    43,    59,    59,    59,
+      59,    12,    17,    14,    17,    43,    43,    32,    32,    12,
+      14
 };
 
   /* YYR1[YYN] -- Symbol number of symbol that rule YYN derives.  */
 static const yytype_uint8 yyr1[] =
 {
-       0,    39,    40,    41,    41,    42,    42,    43,    43,    43,
-      43,    43,    44,    44,    44,    44,    44,    45,    46,    46,
-<<<<<<< HEAD
-      47,    47,    47,    47,    48,    49,    49,    49,    50,    50,
-      51,    51,    51,    52,    53,    54,    55,    56,    57,    58,
-      59,    59,    60,    60,    60,    60,    61,    62,    63,    64,
-      65,    66,    66,    66,    66,    66,    66,    66,    66,    66,
-      67,    68,    68,    68,    68,    68,    69,    69,    69,    69,
-      70
-=======
-      47,    47,    47,    47,    48,    48,    49,    49,    49,    50,
-      51,    52,    53,    54,    55,    56,    57,    57,    58,    58,
-      58,    58,    59,    60,    61,    62,    63,    64,    64,    64,
-      64,    64,    64,    64,    64,    64,    65,    66,    66,    67,
-      67,    67,    67,    67,    67,    68,    68,    68,    68,    69
->>>>>>> dca71fb3
+       0,    40,    41,    42,    42,    43,    43,    44,    44,    44,
+      44,    44,    45,    45,    45,    45,    45,    46,    47,    47,
+      48,    48,    48,    48,    49,    50,    50,    50,    51,    51,
+      52,    52,    52,    53,    54,    55,    56,    57,    58,    59,
+      60,    60,    61,    61,    61,    61,    62,    63,    64,    65,
+      66,    67,    67,    67,    67,    67,    67,    67,    67,    67,
+      68,    69,    69,    70,    70,    70,    70,    70,    70,    71,
+      71,    71,    71,    72
 };
 
   /* YYR2[YYN] -- Number of symbols on the right hand side of rule YYN.  */
@@ -823,20 +702,12 @@
 {
        0,     2,     0,     1,     1,     1,     2,     1,     2,     2,
        1,     1,     1,     2,     2,     2,     2,     5,     1,     1,
-<<<<<<< HEAD
        5,     7,     7,     4,     4,     1,     2,     2,     1,     2,
        1,     1,     3,     3,     3,     6,     5,     6,     6,     2,
        1,     2,     3,     5,     3,     5,     6,     6,     6,     1,
        6,     1,     1,     1,     1,     1,     1,     1,     1,     1,
-       4,     1,     1,     1,     1,     1,     2,     2,     2,     1,
-       1
-=======
-       5,     7,     7,     4,     1,     2,     1,     1,     3,     3,
-       3,     5,     4,     5,     5,     2,     1,     2,     3,     5,
-       3,     5,     5,     5,     5,     1,     5,     1,     1,     1,
-       1,     1,     1,     1,     1,     1,     4,     3,     4,     1,
-       1,     1,     1,     1,     1,     2,     2,     2,     1,     1
->>>>>>> dca71fb3
+       4,     3,     4,     1,     1,     1,     1,     1,     1,     2,
+       2,     2,     1,     1
 };
 
 
@@ -925,7 +796,7 @@
 
 /* Print *YYLOCP on YYO.  Private, do not rely on its existence. */
 
-__attribute__((__unused__))
+YY_ATTRIBUTE_UNUSED
 static unsigned
 yy_location_print_ (FILE *yyo, YYLTYPE const * const yylocp)
 {
@@ -1188,11 +1059,11 @@
 yysyntax_error (YYSIZE_T *yymsg_alloc, char **yymsg,
                 yytype_int16 *yyssp, int yytoken)
 {
-  YYSIZE_T yysize0 = yytnamerr (YY_NULL, yytname[yytoken]);
+  YYSIZE_T yysize0 = yytnamerr (YY_NULLPTR, yytname[yytoken]);
   YYSIZE_T yysize = yysize0;
   enum { YYERROR_VERBOSE_ARGS_MAXIMUM = 5 };
   /* Internationalized format string. */
-  const char *yyformat = YY_NULL;
+  const char *yyformat = YY_NULLPTR;
   /* Arguments of yyformat. */
   char const *yyarg[YYERROR_VERBOSE_ARGS_MAXIMUM];
   /* Number of reported tokens (one for the "unexpected", one per
@@ -1249,7 +1120,7 @@
                   }
                 yyarg[yycount++] = yytname[yyx];
                 {
-                  YYSIZE_T yysize1 = yysize + yytnamerr (YY_NULL, yytname[yyx]);
+                  YYSIZE_T yysize1 = yysize + yytnamerr (YY_NULLPTR, yytname[yyx]);
                   if (! (yysize <= yysize1
                          && yysize1 <= YYSTACK_ALLOC_MAXIMUM))
                     return 2;
@@ -1612,776 +1483,433 @@
   switch (yyn)
     {
         case 3:
-<<<<<<< HEAD
-#line 147 "src/python/beancount/parser/grammar.y" /* yacc.c:1646  */
+#line 145 "src/python/beancount/parser/grammar.y" /* yacc.c:1661  */
     {
         (yyval.character) = '*';
     }
-#line 1467 "src/python/beancount/parser/grammar.c" /* yacc.c:1646  */
+#line 1491 "src/python/beancount/parser/grammar.c" /* yacc.c:1661  */
     break;
 
   case 4:
-#line 151 "src/python/beancount/parser/grammar.y" /* yacc.c:1646  */
+#line 149 "src/python/beancount/parser/grammar.y" /* yacc.c:1661  */
     {
         (yyval.character) = (yyvsp[0].character);
     }
-#line 1475 "src/python/beancount/parser/grammar.c" /* yacc.c:1646  */
+#line 1499 "src/python/beancount/parser/grammar.c" /* yacc.c:1661  */
     break;
 
   case 12:
-#line 166 "src/python/beancount/parser/grammar.y" /* yacc.c:1646  */
+#line 165 "src/python/beancount/parser/grammar.y" /* yacc.c:1661  */
     {
                (yyval.pyobj) = BUILD_NOARGS("txn_field_new");
            }
-#line 1483 "src/python/beancount/parser/grammar.c" /* yacc.c:1646  */
+#line 1507 "src/python/beancount/parser/grammar.c" /* yacc.c:1661  */
     break;
 
   case 13:
-#line 170 "src/python/beancount/parser/grammar.y" /* yacc.c:1646  */
-=======
-#line 142 "src/python/beancount/parser/grammar.y" /* yacc.c:1646  */
-    {
-        (yyval.character) = '*';
-    }
-#line 1457 "src/python/beancount/parser/grammar.c" /* yacc.c:1646  */
-    break;
-
-  case 4:
-#line 146 "src/python/beancount/parser/grammar.y" /* yacc.c:1646  */
-    {
-        (yyval.character) = (yyvsp[0].character);
-    }
-#line 1465 "src/python/beancount/parser/grammar.c" /* yacc.c:1646  */
-    break;
-
-  case 12:
-#line 162 "src/python/beancount/parser/grammar.y" /* yacc.c:1646  */
-    {
-               (yyval.pyobj) = BUILD_NOARGS("txn_field_new");
-           }
-#line 1473 "src/python/beancount/parser/grammar.c" /* yacc.c:1646  */
-    break;
-
-  case 13:
-#line 166 "src/python/beancount/parser/grammar.y" /* yacc.c:1646  */
->>>>>>> dca71fb3
+#line 169 "src/python/beancount/parser/grammar.y" /* yacc.c:1661  */
     {
                (yyval.pyobj) = BUILD("txn_field_STRING", "OO", (yyvsp[-1].pyobj), (yyvsp[0].pyobj));
                DECREF2((yyvsp[-1].pyobj), (yyvsp[0].pyobj));
            }
-<<<<<<< HEAD
-#line 1492 "src/python/beancount/parser/grammar.c" /* yacc.c:1646  */
+#line 1516 "src/python/beancount/parser/grammar.c" /* yacc.c:1661  */
     break;
 
   case 14:
-#line 175 "src/python/beancount/parser/grammar.y" /* yacc.c:1646  */
-=======
-#line 1482 "src/python/beancount/parser/grammar.c" /* yacc.c:1646  */
-    break;
-
-  case 14:
-#line 171 "src/python/beancount/parser/grammar.y" /* yacc.c:1646  */
->>>>>>> dca71fb3
+#line 174 "src/python/beancount/parser/grammar.y" /* yacc.c:1661  */
     {
                (yyval.pyobj) = BUILD("txn_field_LINK", "OO", (yyvsp[-1].pyobj), (yyvsp[0].pyobj));
                DECREF2((yyvsp[-1].pyobj), (yyvsp[0].pyobj));
            }
-<<<<<<< HEAD
-#line 1501 "src/python/beancount/parser/grammar.c" /* yacc.c:1646  */
+#line 1525 "src/python/beancount/parser/grammar.c" /* yacc.c:1661  */
     break;
 
   case 15:
-#line 180 "src/python/beancount/parser/grammar.y" /* yacc.c:1646  */
-=======
-#line 1491 "src/python/beancount/parser/grammar.c" /* yacc.c:1646  */
-    break;
-
-  case 15:
-#line 176 "src/python/beancount/parser/grammar.y" /* yacc.c:1646  */
->>>>>>> dca71fb3
+#line 179 "src/python/beancount/parser/grammar.y" /* yacc.c:1661  */
     {
                (yyval.pyobj) = BUILD("txn_field_TAG", "OO", (yyvsp[-1].pyobj), (yyvsp[0].pyobj));
                DECREF2((yyvsp[-1].pyobj), (yyvsp[0].pyobj));
            }
-<<<<<<< HEAD
-#line 1510 "src/python/beancount/parser/grammar.c" /* yacc.c:1646  */
+#line 1534 "src/python/beancount/parser/grammar.c" /* yacc.c:1661  */
     break;
 
   case 16:
-#line 185 "src/python/beancount/parser/grammar.y" /* yacc.c:1646  */
-=======
-#line 1500 "src/python/beancount/parser/grammar.c" /* yacc.c:1646  */
-    break;
-
-  case 16:
-#line 181 "src/python/beancount/parser/grammar.y" /* yacc.c:1646  */
->>>>>>> dca71fb3
+#line 184 "src/python/beancount/parser/grammar.y" /* yacc.c:1661  */
     {
                /* Mark PIPE as present for backwards compatibility and raise an error */
                (yyval.pyobj) = BUILD("txn_field_PIPE", "OO", (yyvsp[-1].pyobj), Py_None);
                DECREF1((yyvsp[-1].pyobj));
            }
-<<<<<<< HEAD
-#line 1520 "src/python/beancount/parser/grammar.c" /* yacc.c:1646  */
+#line 1544 "src/python/beancount/parser/grammar.c" /* yacc.c:1661  */
     break;
 
   case 17:
-#line 192 "src/python/beancount/parser/grammar.y" /* yacc.c:1646  */
-=======
-#line 1510 "src/python/beancount/parser/grammar.c" /* yacc.c:1646  */
-    break;
-
-  case 17:
-#line 188 "src/python/beancount/parser/grammar.y" /* yacc.c:1646  */
->>>>>>> dca71fb3
+#line 191 "src/python/beancount/parser/grammar.y" /* yacc.c:1661  */
     {
                 (yyval.pyobj) = BUILD("transaction", "siObOO", FILE_LINE_ARGS, (yyvsp[-4].pyobj), (yyvsp[-3].character), (yyvsp[-2].pyobj), (yyvsp[0].pyobj));
                 DECREF4((yyvsp[-4].pyobj), (yyvsp[-3].character), (yyvsp[-2].pyobj), (yyvsp[0].pyobj));
             }
-<<<<<<< HEAD
-#line 1529 "src/python/beancount/parser/grammar.c" /* yacc.c:1646  */
+#line 1553 "src/python/beancount/parser/grammar.c" /* yacc.c:1661  */
     break;
 
   case 18:
-#line 198 "src/python/beancount/parser/grammar.y" /* yacc.c:1646  */
+#line 197 "src/python/beancount/parser/grammar.y" /* yacc.c:1661  */
     {
             (yyval.character) = '\0';
         }
-#line 1537 "src/python/beancount/parser/grammar.c" /* yacc.c:1646  */
+#line 1561 "src/python/beancount/parser/grammar.c" /* yacc.c:1661  */
     break;
 
   case 20:
-#line 204 "src/python/beancount/parser/grammar.y" /* yacc.c:1646  */
-=======
-#line 1519 "src/python/beancount/parser/grammar.c" /* yacc.c:1646  */
-    break;
-
-  case 18:
-#line 194 "src/python/beancount/parser/grammar.y" /* yacc.c:1646  */
-    {
-            (yyval.character) = '\0';
-        }
-#line 1527 "src/python/beancount/parser/grammar.c" /* yacc.c:1646  */
-    break;
-
-  case 20:
-#line 200 "src/python/beancount/parser/grammar.y" /* yacc.c:1646  */
->>>>>>> dca71fb3
+#line 203 "src/python/beancount/parser/grammar.y" /* yacc.c:1661  */
     {
             (yyval.pyobj) = BUILD("posting", "siOOOOb", FILE_LINE_ARGS, (yyvsp[-2].pyobj), (yyvsp[-1].pyobj), Py_None, Py_False, (yyvsp[-3].character));
             DECREF2((yyvsp[-2].pyobj), (yyvsp[-1].pyobj));
         }
-<<<<<<< HEAD
-#line 1546 "src/python/beancount/parser/grammar.c" /* yacc.c:1646  */
+#line 1570 "src/python/beancount/parser/grammar.c" /* yacc.c:1661  */
     break;
 
   case 21:
-#line 209 "src/python/beancount/parser/grammar.y" /* yacc.c:1646  */
-=======
-#line 1536 "src/python/beancount/parser/grammar.c" /* yacc.c:1646  */
-    break;
-
-  case 21:
-#line 205 "src/python/beancount/parser/grammar.y" /* yacc.c:1646  */
->>>>>>> dca71fb3
+#line 208 "src/python/beancount/parser/grammar.y" /* yacc.c:1661  */
     {
             (yyval.pyobj) = BUILD("posting", "siOOOOb", FILE_LINE_ARGS, (yyvsp[-4].pyobj), (yyvsp[-3].pyobj), (yyvsp[-1].pyobj), Py_False, (yyvsp[-5].character));
             DECREF3((yyvsp[-4].pyobj), (yyvsp[-3].pyobj), (yyvsp[-1].pyobj));
         }
-<<<<<<< HEAD
-#line 1555 "src/python/beancount/parser/grammar.c" /* yacc.c:1646  */
+#line 1579 "src/python/beancount/parser/grammar.c" /* yacc.c:1661  */
     break;
 
   case 22:
-#line 214 "src/python/beancount/parser/grammar.y" /* yacc.c:1646  */
-=======
-#line 1545 "src/python/beancount/parser/grammar.c" /* yacc.c:1646  */
-    break;
-
-  case 22:
-#line 210 "src/python/beancount/parser/grammar.y" /* yacc.c:1646  */
->>>>>>> dca71fb3
+#line 213 "src/python/beancount/parser/grammar.y" /* yacc.c:1661  */
     {
             (yyval.pyobj) = BUILD("posting", "siOOOOb", FILE_LINE_ARGS, (yyvsp[-4].pyobj), (yyvsp[-3].pyobj), (yyvsp[-1].pyobj), Py_True, (yyvsp[-5].character));
             DECREF3((yyvsp[-4].pyobj), (yyvsp[-3].pyobj), (yyvsp[-1].pyobj));
         }
-<<<<<<< HEAD
-#line 1564 "src/python/beancount/parser/grammar.c" /* yacc.c:1646  */
+#line 1588 "src/python/beancount/parser/grammar.c" /* yacc.c:1661  */
     break;
 
   case 23:
-#line 219 "src/python/beancount/parser/grammar.y" /* yacc.c:1646  */
-=======
-#line 1554 "src/python/beancount/parser/grammar.c" /* yacc.c:1646  */
-    break;
-
-  case 23:
-#line 215 "src/python/beancount/parser/grammar.y" /* yacc.c:1646  */
->>>>>>> dca71fb3
+#line 218 "src/python/beancount/parser/grammar.y" /* yacc.c:1661  */
     {
             (yyval.pyobj) = BUILD("posting", "siOOOOb", FILE_LINE_ARGS, (yyvsp[-1].pyobj), Py_None, Py_None, Py_False, (yyvsp[-2].character));
             DECREF1((yyvsp[-1].pyobj));
         }
-<<<<<<< HEAD
-#line 1573 "src/python/beancount/parser/grammar.c" /* yacc.c:1646  */
+#line 1597 "src/python/beancount/parser/grammar.c" /* yacc.c:1661  */
     break;
 
   case 24:
-#line 225 "src/python/beancount/parser/grammar.y" /* yacc.c:1646  */
+#line 224 "src/python/beancount/parser/grammar.y" /* yacc.c:1661  */
     {
               (yyval.pyobj) = BUILD("key_value", "OO", (yyvsp[-2].pyobj), (yyvsp[-1].pyobj));
               DECREF2((yyvsp[-2].pyobj), (yyvsp[-1].pyobj));
           }
-#line 1582 "src/python/beancount/parser/grammar.c" /* yacc.c:1646  */
+#line 1606 "src/python/beancount/parser/grammar.c" /* yacc.c:1661  */
     break;
 
   case 25:
-#line 231 "src/python/beancount/parser/grammar.y" /* yacc.c:1646  */
-=======
-#line 1563 "src/python/beancount/parser/grammar.c" /* yacc.c:1646  */
-    break;
-
-  case 24:
-#line 221 "src/python/beancount/parser/grammar.y" /* yacc.c:1646  */
->>>>>>> dca71fb3
+#line 230 "src/python/beancount/parser/grammar.y" /* yacc.c:1661  */
     {
                  Py_INCREF(Py_None);
                  (yyval.pyobj) = Py_None;
              }
-<<<<<<< HEAD
-#line 1591 "src/python/beancount/parser/grammar.c" /* yacc.c:1646  */
+#line 1615 "src/python/beancount/parser/grammar.c" /* yacc.c:1661  */
     break;
 
   case 26:
-#line 236 "src/python/beancount/parser/grammar.y" /* yacc.c:1646  */
-=======
-#line 1572 "src/python/beancount/parser/grammar.c" /* yacc.c:1646  */
-    break;
-
-  case 25:
-#line 226 "src/python/beancount/parser/grammar.y" /* yacc.c:1646  */
->>>>>>> dca71fb3
+#line 235 "src/python/beancount/parser/grammar.y" /* yacc.c:1661  */
     {
                  (yyval.pyobj) = BUILD("handle_list", "OO", (yyvsp[-1].pyobj), (yyvsp[0].pyobj));
                  DECREF2((yyvsp[-1].pyobj), (yyvsp[0].pyobj));
              }
-<<<<<<< HEAD
-#line 1600 "src/python/beancount/parser/grammar.c" /* yacc.c:1646  */
+#line 1624 "src/python/beancount/parser/grammar.c" /* yacc.c:1661  */
     break;
 
   case 27:
-#line 241 "src/python/beancount/parser/grammar.y" /* yacc.c:1646  */
+#line 240 "src/python/beancount/parser/grammar.y" /* yacc.c:1661  */
     {
                  (yyval.pyobj) = BUILD("handle_list", "OO", (yyvsp[-1].pyobj), (yyvsp[0].pyobj));
                  DECREF2((yyvsp[-1].pyobj), (yyvsp[0].pyobj));
              }
-#line 1609 "src/python/beancount/parser/grammar.c" /* yacc.c:1646  */
+#line 1633 "src/python/beancount/parser/grammar.c" /* yacc.c:1661  */
     break;
 
   case 28:
-#line 247 "src/python/beancount/parser/grammar.y" /* yacc.c:1646  */
+#line 246 "src/python/beancount/parser/grammar.y" /* yacc.c:1661  */
     {
                    Py_INCREF(Py_None);
                    (yyval.pyobj) = Py_None;
                }
-#line 1618 "src/python/beancount/parser/grammar.c" /* yacc.c:1646  */
+#line 1642 "src/python/beancount/parser/grammar.c" /* yacc.c:1661  */
     break;
 
   case 29:
-#line 252 "src/python/beancount/parser/grammar.y" /* yacc.c:1646  */
+#line 251 "src/python/beancount/parser/grammar.y" /* yacc.c:1661  */
     {
                    (yyval.pyobj) = BUILD("handle_list", "OO", (yyvsp[-1].pyobj), (yyvsp[0].pyobj));
                    DECREF2((yyvsp[-1].pyobj), (yyvsp[0].pyobj));
                }
-#line 1627 "src/python/beancount/parser/grammar.c" /* yacc.c:1646  */
+#line 1651 "src/python/beancount/parser/grammar.c" /* yacc.c:1661  */
     break;
 
   case 30:
-#line 258 "src/python/beancount/parser/grammar.y" /* yacc.c:1646  */
-=======
-#line 1581 "src/python/beancount/parser/grammar.c" /* yacc.c:1646  */
-    break;
-
-  case 26:
-#line 232 "src/python/beancount/parser/grammar.y" /* yacc.c:1646  */
->>>>>>> dca71fb3
+#line 257 "src/python/beancount/parser/grammar.y" /* yacc.c:1661  */
     {
                   Py_INCREF(Py_None);
                   (yyval.pyobj) = Py_None;
               }
-<<<<<<< HEAD
-#line 1636 "src/python/beancount/parser/grammar.c" /* yacc.c:1646  */
+#line 1660 "src/python/beancount/parser/grammar.c" /* yacc.c:1661  */
     break;
 
   case 31:
-#line 263 "src/python/beancount/parser/grammar.y" /* yacc.c:1646  */
-=======
-#line 1590 "src/python/beancount/parser/grammar.c" /* yacc.c:1646  */
-    break;
-
-  case 27:
-#line 237 "src/python/beancount/parser/grammar.y" /* yacc.c:1646  */
->>>>>>> dca71fb3
+#line 262 "src/python/beancount/parser/grammar.y" /* yacc.c:1661  */
     {
                   (yyval.pyobj) = BUILD("handle_list", "OO", Py_None, (yyvsp[0].pyobj));
                   DECREF1((yyvsp[0].pyobj));
               }
-<<<<<<< HEAD
-#line 1645 "src/python/beancount/parser/grammar.c" /* yacc.c:1646  */
+#line 1669 "src/python/beancount/parser/grammar.c" /* yacc.c:1661  */
     break;
 
   case 32:
-#line 268 "src/python/beancount/parser/grammar.y" /* yacc.c:1646  */
-=======
-#line 1599 "src/python/beancount/parser/grammar.c" /* yacc.c:1646  */
-    break;
-
-  case 28:
-#line 242 "src/python/beancount/parser/grammar.y" /* yacc.c:1646  */
->>>>>>> dca71fb3
+#line 267 "src/python/beancount/parser/grammar.y" /* yacc.c:1661  */
     {
                   (yyval.pyobj) = BUILD("handle_list", "OO", (yyvsp[-2].pyobj), (yyvsp[0].pyobj));
                   DECREF2((yyvsp[-2].pyobj), (yyvsp[0].pyobj));
               }
-<<<<<<< HEAD
-#line 1654 "src/python/beancount/parser/grammar.c" /* yacc.c:1646  */
+#line 1678 "src/python/beancount/parser/grammar.c" /* yacc.c:1661  */
     break;
 
   case 33:
-#line 274 "src/python/beancount/parser/grammar.y" /* yacc.c:1646  */
-=======
-#line 1608 "src/python/beancount/parser/grammar.c" /* yacc.c:1646  */
-    break;
-
-  case 29:
-#line 248 "src/python/beancount/parser/grammar.y" /* yacc.c:1646  */
->>>>>>> dca71fb3
+#line 273 "src/python/beancount/parser/grammar.y" /* yacc.c:1661  */
     {
              BUILD("pushtag", "O", (yyvsp[-1].pyobj));
              DECREF1((yyvsp[-1].pyobj));
          }
-<<<<<<< HEAD
-#line 1663 "src/python/beancount/parser/grammar.c" /* yacc.c:1646  */
+#line 1687 "src/python/beancount/parser/grammar.c" /* yacc.c:1661  */
     break;
 
   case 34:
-#line 280 "src/python/beancount/parser/grammar.y" /* yacc.c:1646  */
-=======
-#line 1617 "src/python/beancount/parser/grammar.c" /* yacc.c:1646  */
-    break;
-
-  case 30:
-#line 254 "src/python/beancount/parser/grammar.y" /* yacc.c:1646  */
->>>>>>> dca71fb3
+#line 279 "src/python/beancount/parser/grammar.y" /* yacc.c:1661  */
     {
            BUILD("poptag", "O", (yyvsp[-1].pyobj));
            DECREF1((yyvsp[-1].pyobj));
        }
-<<<<<<< HEAD
-#line 1672 "src/python/beancount/parser/grammar.c" /* yacc.c:1646  */
+#line 1696 "src/python/beancount/parser/grammar.c" /* yacc.c:1661  */
     break;
 
   case 35:
-#line 286 "src/python/beancount/parser/grammar.y" /* yacc.c:1646  */
-=======
-#line 1626 "src/python/beancount/parser/grammar.c" /* yacc.c:1646  */
-    break;
-
-  case 31:
-#line 260 "src/python/beancount/parser/grammar.y" /* yacc.c:1646  */
->>>>>>> dca71fb3
+#line 285 "src/python/beancount/parser/grammar.y" /* yacc.c:1661  */
     {
          (yyval.pyobj) = BUILD("open", "siOOOO", FILE_LINE_ARGS, (yyvsp[-5].pyobj), (yyvsp[-3].pyobj), (yyvsp[-2].pyobj), (yyvsp[0].pyobj));
          DECREF4((yyvsp[-5].pyobj), (yyvsp[-3].pyobj), (yyvsp[-2].pyobj), (yyvsp[0].pyobj));
      }
-<<<<<<< HEAD
-#line 1681 "src/python/beancount/parser/grammar.c" /* yacc.c:1646  */
+#line 1705 "src/python/beancount/parser/grammar.c" /* yacc.c:1661  */
     break;
 
   case 36:
-#line 292 "src/python/beancount/parser/grammar.y" /* yacc.c:1646  */
-=======
-#line 1635 "src/python/beancount/parser/grammar.c" /* yacc.c:1646  */
-    break;
-
-  case 32:
-#line 266 "src/python/beancount/parser/grammar.y" /* yacc.c:1646  */
->>>>>>> dca71fb3
+#line 291 "src/python/beancount/parser/grammar.y" /* yacc.c:1661  */
     {
           (yyval.pyobj) = BUILD("close", "siOOO", FILE_LINE_ARGS, (yyvsp[-4].pyobj), (yyvsp[-2].pyobj), (yyvsp[0].pyobj));
           DECREF3((yyvsp[-4].pyobj), (yyvsp[-2].pyobj), (yyvsp[0].pyobj));
       }
-<<<<<<< HEAD
-#line 1690 "src/python/beancount/parser/grammar.c" /* yacc.c:1646  */
+#line 1714 "src/python/beancount/parser/grammar.c" /* yacc.c:1661  */
     break;
 
   case 37:
-#line 298 "src/python/beancount/parser/grammar.y" /* yacc.c:1646  */
-=======
-#line 1644 "src/python/beancount/parser/grammar.c" /* yacc.c:1646  */
-    break;
-
-  case 33:
-#line 272 "src/python/beancount/parser/grammar.y" /* yacc.c:1646  */
->>>>>>> dca71fb3
+#line 297 "src/python/beancount/parser/grammar.y" /* yacc.c:1661  */
     {
         (yyval.pyobj) = BUILD("pad", "siOOOO", FILE_LINE_ARGS, (yyvsp[-5].pyobj), (yyvsp[-3].pyobj), (yyvsp[-2].pyobj), (yyvsp[0].pyobj));
         DECREF4((yyvsp[-5].pyobj), (yyvsp[-3].pyobj), (yyvsp[-2].pyobj), (yyvsp[0].pyobj));
     }
-<<<<<<< HEAD
-#line 1699 "src/python/beancount/parser/grammar.c" /* yacc.c:1646  */
+#line 1723 "src/python/beancount/parser/grammar.c" /* yacc.c:1661  */
     break;
 
   case 38:
-#line 304 "src/python/beancount/parser/grammar.y" /* yacc.c:1646  */
-=======
-#line 1653 "src/python/beancount/parser/grammar.c" /* yacc.c:1646  */
-    break;
-
-  case 34:
-#line 278 "src/python/beancount/parser/grammar.y" /* yacc.c:1646  */
->>>>>>> dca71fb3
+#line 303 "src/python/beancount/parser/grammar.y" /* yacc.c:1661  */
     {
           (yyval.pyobj) = BUILD("balance", "siOOOO", FILE_LINE_ARGS, (yyvsp[-5].pyobj), (yyvsp[-3].pyobj), (yyvsp[-2].pyobj), (yyvsp[0].pyobj));
           DECREF4((yyvsp[-5].pyobj), (yyvsp[-3].pyobj), (yyvsp[-2].pyobj), (yyvsp[0].pyobj));
       }
-<<<<<<< HEAD
-#line 1708 "src/python/beancount/parser/grammar.c" /* yacc.c:1646  */
+#line 1732 "src/python/beancount/parser/grammar.c" /* yacc.c:1661  */
     break;
 
   case 39:
-#line 310 "src/python/beancount/parser/grammar.y" /* yacc.c:1646  */
-=======
-#line 1662 "src/python/beancount/parser/grammar.c" /* yacc.c:1646  */
-    break;
-
-  case 35:
-#line 284 "src/python/beancount/parser/grammar.y" /* yacc.c:1646  */
->>>>>>> dca71fb3
+#line 309 "src/python/beancount/parser/grammar.y" /* yacc.c:1661  */
     {
          PyObject* o = BUILD("amount", "OO", (yyvsp[-1].pyobj), (yyvsp[0].pyobj));
          (yyval.pyobj) = o;
          DECREF2((yyvsp[-1].pyobj), (yyvsp[0].pyobj));
        }
-<<<<<<< HEAD
-#line 1718 "src/python/beancount/parser/grammar.c" /* yacc.c:1646  */
+#line 1742 "src/python/beancount/parser/grammar.c" /* yacc.c:1661  */
     break;
 
   case 40:
-#line 317 "src/python/beancount/parser/grammar.y" /* yacc.c:1646  */
-    {
-               (yyval.pyobj) = BUILD("position", "OO", (yyvsp[0].pyobj), Py_None);
-               DECREF1((yyvsp[0].pyobj));
-           }
-#line 1727 "src/python/beancount/parser/grammar.c" /* yacc.c:1646  */
-    break;
-
-  case 41:
-#line 322 "src/python/beancount/parser/grammar.y" /* yacc.c:1646  */
-    {
-               (yyval.pyobj) = BUILD("position", "OO", (yyvsp[-1].pyobj), (yyvsp[0].pyobj));
-               DECREF2((yyvsp[-1].pyobj), (yyvsp[0].pyobj));
-           }
-#line 1736 "src/python/beancount/parser/grammar.c" /* yacc.c:1646  */
-    break;
-
-  case 42:
-#line 328 "src/python/beancount/parser/grammar.y" /* yacc.c:1646  */
-=======
-#line 1672 "src/python/beancount/parser/grammar.c" /* yacc.c:1646  */
-    break;
-
-  case 36:
-#line 291 "src/python/beancount/parser/grammar.y" /* yacc.c:1646  */
+#line 316 "src/python/beancount/parser/grammar.y" /* yacc.c:1661  */
     {
              (yyval.pyobj) = BUILD("position", "siOO", FILE_LINE_ARGS, (yyvsp[0].pyobj), Py_None);
              DECREF1((yyvsp[0].pyobj));
          }
-#line 1681 "src/python/beancount/parser/grammar.c" /* yacc.c:1646  */
-    break;
-
-  case 37:
-#line 296 "src/python/beancount/parser/grammar.y" /* yacc.c:1646  */
+#line 1751 "src/python/beancount/parser/grammar.c" /* yacc.c:1661  */
+    break;
+
+  case 41:
+#line 321 "src/python/beancount/parser/grammar.y" /* yacc.c:1661  */
     {
              (yyval.pyobj) = BUILD("position", "siOO", FILE_LINE_ARGS, (yyvsp[-1].pyobj), (yyvsp[0].pyobj));
              DECREF2((yyvsp[-1].pyobj), (yyvsp[0].pyobj));
          }
-#line 1690 "src/python/beancount/parser/grammar.c" /* yacc.c:1646  */
-    break;
-
-  case 38:
-#line 302 "src/python/beancount/parser/grammar.y" /* yacc.c:1646  */
->>>>>>> dca71fb3
+#line 1760 "src/python/beancount/parser/grammar.c" /* yacc.c:1661  */
+    break;
+
+  case 42:
+#line 327 "src/python/beancount/parser/grammar.y" /* yacc.c:1661  */
     {
              (yyval.pyobj) = BUILD("lot_cost_date", "OOO", (yyvsp[-1].pyobj), Py_None, Py_False);
              DECREF1((yyvsp[-1].pyobj));
          }
-<<<<<<< HEAD
-#line 1745 "src/python/beancount/parser/grammar.c" /* yacc.c:1646  */
+#line 1769 "src/python/beancount/parser/grammar.c" /* yacc.c:1661  */
     break;
 
   case 43:
-#line 333 "src/python/beancount/parser/grammar.y" /* yacc.c:1646  */
-=======
-#line 1699 "src/python/beancount/parser/grammar.c" /* yacc.c:1646  */
-    break;
-
-  case 39:
-#line 307 "src/python/beancount/parser/grammar.y" /* yacc.c:1646  */
->>>>>>> dca71fb3
+#line 332 "src/python/beancount/parser/grammar.y" /* yacc.c:1661  */
     {
              (yyval.pyobj) = BUILD("lot_cost_date", "OOO", (yyvsp[-3].pyobj), (yyvsp[-1].pyobj), Py_False);
              DECREF2((yyvsp[-3].pyobj), (yyvsp[-1].pyobj));
          }
-<<<<<<< HEAD
-#line 1754 "src/python/beancount/parser/grammar.c" /* yacc.c:1646  */
+#line 1778 "src/python/beancount/parser/grammar.c" /* yacc.c:1661  */
     break;
 
   case 44:
-#line 338 "src/python/beancount/parser/grammar.y" /* yacc.c:1646  */
-=======
-#line 1708 "src/python/beancount/parser/grammar.c" /* yacc.c:1646  */
-    break;
-
-  case 40:
-#line 312 "src/python/beancount/parser/grammar.y" /* yacc.c:1646  */
->>>>>>> dca71fb3
+#line 337 "src/python/beancount/parser/grammar.y" /* yacc.c:1661  */
     {
              (yyval.pyobj) = BUILD("lot_cost_date", "OOO", (yyvsp[-1].pyobj), Py_None, Py_True);
              DECREF1((yyvsp[-1].pyobj));
          }
-<<<<<<< HEAD
-#line 1763 "src/python/beancount/parser/grammar.c" /* yacc.c:1646  */
+#line 1787 "src/python/beancount/parser/grammar.c" /* yacc.c:1661  */
     break;
 
   case 45:
-#line 343 "src/python/beancount/parser/grammar.y" /* yacc.c:1646  */
-=======
-#line 1717 "src/python/beancount/parser/grammar.c" /* yacc.c:1646  */
-    break;
-
-  case 41:
-#line 317 "src/python/beancount/parser/grammar.y" /* yacc.c:1646  */
->>>>>>> dca71fb3
+#line 342 "src/python/beancount/parser/grammar.y" /* yacc.c:1661  */
     {
              (yyval.pyobj) = BUILD("lot_cost_date", "OOO", (yyvsp[-3].pyobj), (yyvsp[-1].pyobj), Py_True);
              DECREF2((yyvsp[-3].pyobj), (yyvsp[-1].pyobj));
          }
-<<<<<<< HEAD
-#line 1772 "src/python/beancount/parser/grammar.c" /* yacc.c:1646  */
+#line 1796 "src/python/beancount/parser/grammar.c" /* yacc.c:1661  */
     break;
 
   case 46:
-#line 350 "src/python/beancount/parser/grammar.y" /* yacc.c:1646  */
-=======
-#line 1726 "src/python/beancount/parser/grammar.c" /* yacc.c:1646  */
-    break;
-
-  case 42:
-#line 324 "src/python/beancount/parser/grammar.y" /* yacc.c:1646  */
->>>>>>> dca71fb3
+#line 349 "src/python/beancount/parser/grammar.y" /* yacc.c:1661  */
     {
           (yyval.pyobj) = BUILD("price", "siOOOO", FILE_LINE_ARGS, (yyvsp[-5].pyobj), (yyvsp[-3].pyobj), (yyvsp[-2].pyobj), (yyvsp[0].pyobj));
           DECREF4((yyvsp[-5].pyobj), (yyvsp[-3].pyobj), (yyvsp[-2].pyobj), (yyvsp[0].pyobj));
       }
-<<<<<<< HEAD
-#line 1781 "src/python/beancount/parser/grammar.c" /* yacc.c:1646  */
+#line 1805 "src/python/beancount/parser/grammar.c" /* yacc.c:1661  */
     break;
 
   case 47:
-#line 356 "src/python/beancount/parser/grammar.y" /* yacc.c:1646  */
-=======
-#line 1735 "src/python/beancount/parser/grammar.c" /* yacc.c:1646  */
-    break;
-
-  case 43:
-#line 330 "src/python/beancount/parser/grammar.y" /* yacc.c:1646  */
->>>>>>> dca71fb3
+#line 355 "src/python/beancount/parser/grammar.y" /* yacc.c:1661  */
     {
           (yyval.pyobj) = BUILD("event", "siOOOO", FILE_LINE_ARGS, (yyvsp[-5].pyobj), (yyvsp[-3].pyobj), (yyvsp[-2].pyobj), (yyvsp[0].pyobj));
           DECREF4((yyvsp[-5].pyobj), (yyvsp[-3].pyobj), (yyvsp[-2].pyobj), (yyvsp[0].pyobj));
       }
-<<<<<<< HEAD
-#line 1790 "src/python/beancount/parser/grammar.c" /* yacc.c:1646  */
+#line 1814 "src/python/beancount/parser/grammar.c" /* yacc.c:1661  */
     break;
 
   case 48:
-#line 362 "src/python/beancount/parser/grammar.y" /* yacc.c:1646  */
-=======
-#line 1744 "src/python/beancount/parser/grammar.c" /* yacc.c:1646  */
-    break;
-
-  case 44:
-#line 336 "src/python/beancount/parser/grammar.y" /* yacc.c:1646  */
->>>>>>> dca71fb3
+#line 361 "src/python/beancount/parser/grammar.y" /* yacc.c:1661  */
     {
           (yyval.pyobj) = BUILD("note", "siOOOO", FILE_LINE_ARGS, (yyvsp[-5].pyobj), (yyvsp[-3].pyobj), (yyvsp[-2].pyobj), (yyvsp[0].pyobj));
           DECREF4((yyvsp[-5].pyobj), (yyvsp[-3].pyobj), (yyvsp[-2].pyobj), (yyvsp[0].pyobj));
       }
-<<<<<<< HEAD
-#line 1799 "src/python/beancount/parser/grammar.c" /* yacc.c:1646  */
+#line 1823 "src/python/beancount/parser/grammar.c" /* yacc.c:1661  */
     break;
 
   case 50:
-#line 370 "src/python/beancount/parser/grammar.y" /* yacc.c:1646  */
+#line 369 "src/python/beancount/parser/grammar.y" /* yacc.c:1661  */
     {
              (yyval.pyobj) = BUILD("document", "siOOOO", FILE_LINE_ARGS, (yyvsp[-5].pyobj), (yyvsp[-3].pyobj), (yyvsp[-2].pyobj), (yyvsp[0].pyobj));
              DECREF4((yyvsp[-5].pyobj), (yyvsp[-3].pyobj), (yyvsp[-2].pyobj), (yyvsp[0].pyobj));
          }
-#line 1808 "src/python/beancount/parser/grammar.c" /* yacc.c:1646  */
+#line 1832 "src/python/beancount/parser/grammar.c" /* yacc.c:1661  */
     break;
 
   case 59:
-#line 384 "src/python/beancount/parser/grammar.y" /* yacc.c:1646  */
+#line 383 "src/python/beancount/parser/grammar.y" /* yacc.c:1661  */
     {
           (yyval.pyobj) = (yyvsp[0].pyobj);
       }
-#line 1816 "src/python/beancount/parser/grammar.c" /* yacc.c:1646  */
+#line 1840 "src/python/beancount/parser/grammar.c" /* yacc.c:1661  */
     break;
 
   case 60:
-#line 389 "src/python/beancount/parser/grammar.y" /* yacc.c:1646  */
-=======
-#line 1753 "src/python/beancount/parser/grammar.c" /* yacc.c:1646  */
-    break;
-
-  case 46:
-#line 344 "src/python/beancount/parser/grammar.y" /* yacc.c:1646  */
-    {
-        (yyval.pyobj) = BUILD("document", "siOOO", FILE_LINE_ARGS, (yyvsp[-4].pyobj), (yyvsp[-2].pyobj), (yyvsp[-1].pyobj));
-        DECREF3((yyvsp[-4].pyobj), (yyvsp[-2].pyobj), (yyvsp[-1].pyobj));
-      }
-#line 1762 "src/python/beancount/parser/grammar.c" /* yacc.c:1646  */
-    break;
-
-  case 55:
-#line 358 "src/python/beancount/parser/grammar.y" /* yacc.c:1646  */
-    {
-          (yyval.pyobj) = (yyvsp[0].pyobj);
-      }
-#line 1770 "src/python/beancount/parser/grammar.c" /* yacc.c:1646  */
-    break;
-
-  case 56:
-#line 363 "src/python/beancount/parser/grammar.y" /* yacc.c:1646  */
->>>>>>> dca71fb3
+#line 388 "src/python/beancount/parser/grammar.y" /* yacc.c:1661  */
     {
           BUILD("option", "siOO", FILE_LINE_ARGS, (yyvsp[-2].pyobj), (yyvsp[-1].pyobj));
           DECREF2((yyvsp[-2].pyobj), (yyvsp[-1].pyobj));
        }
-<<<<<<< HEAD
-#line 1825 "src/python/beancount/parser/grammar.c" /* yacc.c:1646  */
-    break;
-
-  case 66:
-#line 402 "src/python/beancount/parser/grammar.y" /* yacc.c:1646  */
-    {
-                 (yyval.pyobj) = (yyvsp[-1].pyobj);
-             }
-#line 1833 "src/python/beancount/parser/grammar.c" /* yacc.c:1646  */
-    break;
-
-  case 67:
-#line 406 "src/python/beancount/parser/grammar.y" /* yacc.c:1646  */
-=======
-#line 1779 "src/python/beancount/parser/grammar.c" /* yacc.c:1646  */
-    break;
-
-  case 57:
-#line 369 "src/python/beancount/parser/grammar.y" /* yacc.c:1646  */
+#line 1849 "src/python/beancount/parser/grammar.c" /* yacc.c:1661  */
+    break;
+
+  case 61:
+#line 394 "src/python/beancount/parser/grammar.y" /* yacc.c:1661  */
     {
           BUILD("plugin", "siOO", FILE_LINE_ARGS, (yyvsp[-1].pyobj), Py_None);
           DECREF1((yyvsp[-1].pyobj));
        }
-#line 1788 "src/python/beancount/parser/grammar.c" /* yacc.c:1646  */
-    break;
-
-  case 58:
-#line 374 "src/python/beancount/parser/grammar.y" /* yacc.c:1646  */
+#line 1858 "src/python/beancount/parser/grammar.c" /* yacc.c:1661  */
+    break;
+
+  case 62:
+#line 399 "src/python/beancount/parser/grammar.y" /* yacc.c:1661  */
     {
           BUILD("plugin", "siOO", FILE_LINE_ARGS, (yyvsp[-2].pyobj), (yyvsp[-1].pyobj));
           DECREF2((yyvsp[-2].pyobj), (yyvsp[-1].pyobj));
        }
-#line 1797 "src/python/beancount/parser/grammar.c" /* yacc.c:1646  */
-    break;
-
-  case 65:
-#line 388 "src/python/beancount/parser/grammar.y" /* yacc.c:1646  */
+#line 1867 "src/python/beancount/parser/grammar.c" /* yacc.c:1661  */
+    break;
+
+  case 69:
+#line 413 "src/python/beancount/parser/grammar.y" /* yacc.c:1661  */
     {
                  (yyval.pyobj) = (yyvsp[-1].pyobj);
              }
-#line 1805 "src/python/beancount/parser/grammar.c" /* yacc.c:1646  */
-    break;
-
-  case 66:
-#line 392 "src/python/beancount/parser/grammar.y" /* yacc.c:1646  */
->>>>>>> dca71fb3
+#line 1875 "src/python/beancount/parser/grammar.c" /* yacc.c:1661  */
+    break;
+
+  case 70:
+#line 417 "src/python/beancount/parser/grammar.y" /* yacc.c:1661  */
     {
                  (yyval.pyobj) = BUILD("handle_list", "OO", (yyvsp[-1].pyobj), (yyvsp[0].pyobj));
                  DECREF2((yyvsp[-1].pyobj), (yyvsp[0].pyobj));
              }
-<<<<<<< HEAD
-#line 1842 "src/python/beancount/parser/grammar.c" /* yacc.c:1646  */
-    break;
-
-  case 68:
-#line 411 "src/python/beancount/parser/grammar.y" /* yacc.c:1646  */
+#line 1884 "src/python/beancount/parser/grammar.c" /* yacc.c:1661  */
+    break;
+
+  case 71:
+#line 422 "src/python/beancount/parser/grammar.y" /* yacc.c:1661  */
     {
                  (yyval.pyobj) = (yyvsp[-1].pyobj);
              }
-#line 1850 "src/python/beancount/parser/grammar.c" /* yacc.c:1646  */
-    break;
-
-  case 69:
-#line 415 "src/python/beancount/parser/grammar.y" /* yacc.c:1646  */
-=======
-#line 1814 "src/python/beancount/parser/grammar.c" /* yacc.c:1646  */
-    break;
-
-  case 67:
-#line 397 "src/python/beancount/parser/grammar.y" /* yacc.c:1646  */
-    {
-                 (yyval.pyobj) = (yyvsp[-1].pyobj);
-             }
-#line 1822 "src/python/beancount/parser/grammar.c" /* yacc.c:1646  */
-    break;
-
-  case 68:
-#line 401 "src/python/beancount/parser/grammar.y" /* yacc.c:1646  */
->>>>>>> dca71fb3
+#line 1892 "src/python/beancount/parser/grammar.c" /* yacc.c:1661  */
+    break;
+
+  case 72:
+#line 426 "src/python/beancount/parser/grammar.y" /* yacc.c:1661  */
     {
                   Py_INCREF(Py_None);
                   (yyval.pyobj) = Py_None;
              }
-<<<<<<< HEAD
-#line 1859 "src/python/beancount/parser/grammar.c" /* yacc.c:1646  */
-    break;
-
-  case 70:
-#line 421 "src/python/beancount/parser/grammar.y" /* yacc.c:1646  */
+#line 1901 "src/python/beancount/parser/grammar.c" /* yacc.c:1661  */
+    break;
+
+  case 73:
+#line 432 "src/python/beancount/parser/grammar.y" /* yacc.c:1661  */
     {
          BUILD("store_result", "O", (yyvsp[0].pyobj));
      }
-#line 1867 "src/python/beancount/parser/grammar.c" /* yacc.c:1646  */
-    break;
-
-
-#line 1871 "src/python/beancount/parser/grammar.c" /* yacc.c:1646  */
-=======
-#line 1831 "src/python/beancount/parser/grammar.c" /* yacc.c:1646  */
-    break;
-
-  case 69:
-#line 407 "src/python/beancount/parser/grammar.y" /* yacc.c:1646  */
-    {
-         BUILD("store_result", "O", (yyvsp[0].pyobj));
-     }
-#line 1839 "src/python/beancount/parser/grammar.c" /* yacc.c:1646  */
-    break;
-
-
-#line 1843 "src/python/beancount/parser/grammar.c" /* yacc.c:1646  */
->>>>>>> dca71fb3
+#line 1909 "src/python/beancount/parser/grammar.c" /* yacc.c:1661  */
+    break;
+
+
+#line 1913 "src/python/beancount/parser/grammar.c" /* yacc.c:1661  */
       default: break;
     }
   /* User semantic actions sometimes alter yychar, and that requires
@@ -2616,11 +2144,7 @@
 #endif
   return yyresult;
 }
-<<<<<<< HEAD
-#line 428 "src/python/beancount/parser/grammar.y" /* yacc.c:1906  */
-=======
-#line 414 "src/python/beancount/parser/grammar.y" /* yacc.c:1906  */
->>>>>>> dca71fb3
+#line 439 "src/python/beancount/parser/grammar.y" /* yacc.c:1906  */
 
 
 /* A function that will convert a token name to a string, used in debugging. */

"""
Declaration of options and their default values.
"""
__author__ = "Martin Blais <blais@furius.ca>"

import collections
import io
import re
import textwrap

from beancount.core.number import D
from beancount.core import account_types
from beancount.core import account
from beancount.core import display_context


def options_validate_processing_mode(value):
    """Validate the options processing mode.

    Args:
      value: A string, the value provided as option.
    Returns:
      The new value, converted, if the conversion is successful.
    Raises:
      ValueError: If the value is invalid.
    """
    if value not in ('raw', 'default'):
        raise ValueError("Invalid value '{}'".format(value))
    return value


def options_validate_plugin(value):
    """Validate the plugin option.

    Args:
      value: A string, the value provided as option.
    Returns:
      The new value, converted, if the conversion is successful.
    Raises:
      ValueError: If the value is invalid.
    """
    # Process the 'plugin' option specially: accept an optional
    # argument from it. NOTE: We will eventually phase this out and
    # replace it by a dedicated 'plugin' directive.
    match = re.match('(.*):(.*)', value)
    if match:
        plugin_name, plugin_config = match.groups()
    else:
        plugin_name, plugin_config = value, None
    return (plugin_name, plugin_config)


def options_validate_tolerance(value):
    """Validate the tolerance option.

    Args:
      value: A string, the value provided as option.
    Returns:
      The new value, converted, if the conversion is successful.
    Raises:
      ValueError: If the value is invalid.
    """
    return D(value)


def options_validate_default_tolerance(value):
    """Validate the default_tolerance option.

    Args:
      value: A string, the value provided as option.
    Returns:
      The new value, converted, if the conversion is successful.
    Raises:
      ValueError: If the value is invalid.
    """
    # Process the setting of a key-value, whereby the value is a Decimal
    # representation.
    match = re.match('(.*):(.*)', value)
    if not match:
        raise ValueError("Invalid value '{}'".format(value))
    currency, tolerance_str = match.groups()
    return (currency, D(tolerance_str))


def options_validate_boolean(value):
    """Validate a boolean option.

    Args:
      value: A string, the value provided as option.
    Returns:
      The new value, converted, if the conversion is successful.
    Raises:
      ValueError: If the value is invalid.
    """
    return value.lower() in ('1', 'true', 'yes')


# List of option groups, with their description, option names and default
# values.
OptGroup = collections.namedtuple('OptGroup',
                                  'description options')


# An option description.
#
# Attributes:
#  name: A string, the short name of the option, as used in the syntax.
#  default_value: The default value for the option. If an option may
#    show up multiple times, should be a list or a dict.
#  example_value: The value to be rendered in the documentation. Even if
#    the value may be specified multiple times, this should just be an
#    example string for the user to model itself on.
#  converter: A function object to be called to convert or validate the
#    option during parsing, or None, if no conversion is necessary. The
#    callable must either succesfully return with the parsed value, or
#    raise a ValueError for the handler to report an error to the parser.
#  deprecated: A string, a message set if the option is deprecated. This is
#    used to issue suitable warnings when options aren't honored or about
#    not to be anymore.
OptDesc = collections.namedtuple(
    'OptDesc',
    'name default_value example_value converter deprecated')

UNSET = object()

# pylint: disable=invalid-name
def Opt(name, default_value,
        example_value=UNSET,
        converter=None,
        deprecated=False):
    """Alternative constructor for OptDesc, with default values.

    Args:
      name: See OptDesc.
      default_value: See OptDesc.
      example_value: See OptDesc.
      converter: See OptDesc.
      deprecated: See OptDesc.
    Returns:
      An instance of OptDesc.
    """
    if example_value is UNSET:
        example_value = default_value
    return OptDesc(name, default_value, example_value, converter, deprecated)


_TYPES = account_types.DEFAULT_ACCOUNT_TYPES


# Options that are not to be shown to the user.
PRIVATE_OPTION_GROUPS = [

    OptGroup("""
      The name of the top-level Beancount input file parsed from which the
      contents of the ledger have been extracted. This may be None, if no file
      was used.
    """, [Opt("filename", None)]),

    OptGroup("""
      A list of other filenames to include. This is output from the parser and
      processed by the loader but the list should otherwise have been cleared by the
      time it gets to the top-level loader.load_*() function that invoked it.
      The filenames are absolute. Relative include filenames are resolved against
      the file that contains the include directives.
    """, [Opt("include", [], "some-other-file.beancount")]),

    OptGroup("""
      An instance of DisplayContext, which is used to format numbers for output
      with precision inferred from that in the input file. This is created
      automatically by the parser.
    """, [Opt("dcontext", display_context.DisplayContext())]),

    OptGroup("""
      A set of all the commodities that we have seen in the file.
      This is mainly used for efficiency, best computed once at parse time.
    """, [Opt("commodities", set())]),

    ]


# Options that are visible to the user and that can be set.
PUBLIC_OPTION_GROUPS = [

    OptGroup("""
      The title of this ledger / input file. This shows up at the top of every
      page.
    """, [Opt("title", "Beancount", "Joe Smith's Personal Ledger")]),

    OptGroup("""
      Root names of every account. This can be used to customize your category
      names, so that if you prefer "Revenue" over "Income" or "Capital" over
      "Equity", you can set them here. The account names in your input files
      must match, and the parser will validate these. You should place these
      options at the beginning of your file, because they affect how the parser
      recognizes account names.
    """, [
        Opt("name_assets", _TYPES.assets),
        Opt("name_liabilities", _TYPES.liabilities),
        Opt("name_equity", _TYPES.equity),
        Opt("name_income", _TYPES.income),
        Opt("name_expenses", _TYPES.expenses),
    ]),

    OptGroup("""
      Leaf name of the equity account used for summarizing previous transactions
      into opening balances.
    """, [Opt("account_previous_balances", "Opening-Balances")]),

    OptGroup("""
      Leaf name of the equity account used for transferring previous retained
      earnings from income and expenses accrued before the beginning of the
      exercise into the balance sheet.
    """, [Opt("account_previous_earnings", "Earnings:Previous")]),

    OptGroup("""
      Leaf name of the equity account used for inserting conversions that will
      zero out remaining amounts due to transfers before the opening date. This
      will essentially "fixup" the basic accounting equation due to the errors
      that priced conversions introduce.
    """, [Opt("account_previous_conversions", "Conversions:Previous")]),

    OptGroup("""
      Leaf name of the equity account used for transferring current retained
      earnings from income and expenses accrued during the current exercise into
      the balance sheet. This is most often called "Net Income".
    """, [Opt("account_current_earnings", "Earnings:Current")]),

    OptGroup("""
      Leaf name of the equity account used for inserting conversions that will
      zero out remaining amounts due to transfers during the exercise period.
    """, [Opt("account_current_conversions", "Conversions:Current")]),

    OptGroup("""
      The name of an account to be used to post to and accumulate rounding error.
      This is unset and this feature is disabled by default; setting this value to
      an account name will automatically enable the addition of postings on all
      transactions that have a residual amount.
    """, [Opt("account_rounding", None, "Rounding")]),

    OptGroup("""
      The imaginary currency used to convert all units for conversions at a
      degenerate rate of zero. This can be any currency name that isn't used in
      the rest of the ledger. Choose something unique that makes sense in your
      language.
    """, [Opt("conversion_currency", "NOTHING")]),

    OptGroup("""
      Mappings of currency to the tolerance used when it cannot be inferred
      automatically. The tolerance at hand is the one used for verifying (1)
      that transactions balance, (2) that explicit balance checks from 'balance'
      directives balance, and (3) in the precision used for padding (from the
      'pad' directive).

      The values must be strings in the following format:
        <currency>:<tolerance>
      for example, 'USD:0.005'.

      By default, the default tolerance used for currencies without an explicit
      value is zero (which means infinite precision). As a special case, this
      default value, that is, the default value used for all currencies without
      an explicit default can be overridden using the '*' currency, like this:
      '*:0.5'. Used by itself, this last example sets the default tolerance as
      '0.5' for all currencies.

      For detailed documentation about how precision is handled, see this doc:
      http://furius.ca/beancount/doc/tolerances
    """, [Opt("default_tolerance", {}, "CHF:0.01",
              converter=options_validate_default_tolerance)]),

    OptGroup("""
      A multiplier for inferred tolerance values.

      When the tolerance values aren't specified explicitly via the
      'default_tolerance' option, the tolerance is inferred from the numbers in
      the input file. For example, if a transaction has posting with a value
      like '32.424 CAD', the tolerance for CAD will be inferred to be 0.001
      times some multiplier. This is the muliplier value.

      We normally assume that the institution we're reproducing this posting
      from applies rounding, and so the default value for the multiplier is
      0.5, that is, half of the smallest digit encountered.

      You can customize this multiplier by changing this option, typically
      expanding it to account for amounts slightly beyond the usual tolerance,
      for example, if you deal with institutions with bad of unexpected rounding
      behaviour.

      For detailed documentation about how precision is handled, see this doc:
      http://furius.ca/beancount/doc/tolerances
    """, [Opt("inferred_tolerance_multiplier", D("0.5"), "1.1",
              converter=D)]),

    OptGroup("""
      Enable a feature that expands the maximum tolerance inferred on
      transactions to include values on cost currencies inferred by postings
      held at-cost or converted at price. Those postings can imply a tolerance
      value by multiplying the smallest digit of the unit by the cost or price
      value and taking half of that value.

      For example, if a posting has an amount of "2.345 RGAGX {45.00 USD}"
      attached to it, it implies a tolerance of 0.001 x 45.00 * M = 0.045 USD
      (where M is the inferred_tolerance_multiplier) and this is added to the
      mix to enlarge the tolerance allowed for units of USD on that transaction.
      All the normally inferred tolerances (see
      http://furius.ca/beancount/doc/tolerances) are still taken into account.
      Enabling this flag only makes the tolerances potentially wider.
    """, [Opt("infer_tolerance_from_cost", False, True)]),

    # Note: This option will go away. Its behavior has been replaced by
    # precision/tolerance inference.
    # See this for details: http://furius.ca/beancount/doc/tolerances
    OptGroup("""
      The tolerance allowed for balance checks and padding directives. In the
      real world, rounding occurs in various places, and we need to allow a
      small (but very small) amount of tolerance in checking the balance of
      transactions and in requiring padding entries to be auto-inserted. This is
      the tolerance amount, which you can override.
    """, [Opt("tolerance", D("0.015"), "0.015",
              converter=options_validate_tolerance,
              deprecated=("The 'tolerance' option has been deprecated "
                          "and has no effect."))]),

    OptGroup("""
      Restore the legacy fixed handling of tolerances. Balance and Pad directives
      have a fixed tolerance of 0.015 units, and Transactions balance at 0.005 units.
      For any units. This is intended as a way for people to revert the behavior of
      Beancount to ease the transition to the new inferred tolerance logic. See
      http://furius.ca/beancount/doc/tolerances for more details.
    """, [Opt("use_legacy_fixed_tolerances", False, True)]),

    OptGroup("""
      A list of directory roots, relative to the CWD, which should be searched
      for document files. For the document files to be automatically found they
      must have the following filename format: YYYY-MM-DD.(.*)
    """, [Opt("documents", [], "/path/to/your/documents/archive")]),

    OptGroup("""
      A list of currencies that we single out during reporting and create
      dedicated columns for. This is used to indicate the main currencies that
      you work with in real life. (Refrain from listing all the possible
      currencies here, this is not what it is made for; just list the very
      principal currencies you use daily only.)

      Because our system is agnostic to any unit definition that occurs in the
      input file, we use this to display these values in table cells without
      their associated unit strings. This allows you to import the numbers in a
      spreadsheet (e.g, "101.00 USD" does not get parsed by a spreadsheet
      import, but "101.00" does).
    """, [Opt("operating_currency", [], "USD")]),

    OptGroup("""
      A boolean, true if the number formatting routines should output commas
      as thousand separators in numbers.
    """, [Opt("render_commas", False, "TRUE",
              converter=options_validate_boolean)]),

    OptGroup("""
      A string that defines which set of plugins is to be run by the loader: if
      the mode is "default", a preset list of plugins are automatically run
      before any user plugin. If the mode is "raw", no preset plugins are run at
      all, only user plugins are run (the user should explicitly load the
      desired list of plugins by using the 'plugin' option. This is useful in case the
      user wants full control over the ordering in which the plugins are run).
    """, [Opt("plugin_processing_mode", "default", "raw",
              converter=options_validate_processing_mode)]),

    OptGroup("""
      A list of Python modules containing transformation functions to run the
      entries through after parsing. The parser reads the entries as they are,
      transforms them through a list of standard functions, such as balance
      checks and inserting padding entries, and then hands the entries over to
      those plugins to add more auto-generated goodies. The list is a list of
      pairs/tuples, in the format (plugin-name, plugin-configuration). The
      plugin-name should be the name of a Python module to import, and within
      the module we expect a special '__plugins__' attribute that should list
      the name of transform functions to run the entries through. The
      plugin-configuration argument is an optional string to be provided by the
      user. Each function accepts a pair of (entries, options_map) and should
      return a pair of (new entries, error instances). If a plugin configuration
      is provided, it is provided as an extra argument to the plugin function.
      Errors should not be printed out the output, they will be converted to
      strins by the loader and displayed as dictacted by the output medium.
    """, [Opt("plugin", [], "beancount.plugins.module_name",
              converter=options_validate_plugin,
              deprecated=("The 'plugin' option is deprecated; it should be "
                          "replaced by the 'plugin' directive"))]),

    OptGroup("""
      The number of lines beyond which a multi-line string will trigger a
      overly long line warning. This warning is meant to help detect a dangling
      quote by warning users of unexpectedly long strings.
    """, [Opt("long_string_maxlines", 64)]),

    OptGroup("""
      Enable an EXPERIMENTAL feature that supports an explicit tolerance value
      on Balance assertions. If enabled, the balance amount supports a tolerance in
      the input, with this syntax: <number> ~ <tolerance> <currency>, for example,
      "532.23 ~ 0.001 USD".

      See the document on tolerances for more details:
      http://furius.ca/beancount/doc/tolerances

      WARNING: This feature may go away at any time. It is an exploration to see
      if it is truly useful. We may be able to do without.
    """, [Opt("experiment_explicit_tolerances", False, True)]),

    OptGroup("""
<<<<<<< HEAD
      The booking method to apply, for interpolation and for matching lot
      specifications to the available lots in an inventory at the moment of the
      transaction. Values may be 'SIMPLE' for the original method used in
      Beancount, or 'FULL' for the newer method that does fuzzy matching against
      the inventory and allows multiple amounts to be interpolated (see
      http://furius.ca/beancount/doc/proposal-booking for details).
    """, [Opt("booking_method", "SIMPLE", "SIMPLE")]),
=======
      Enable an EXPERIMENTAL feature that supports a new "name query" directive,
      whose purpsoe is to define useful queries for the context of the
      particular given Beancount input file. We can play with this feature for a
      while to figure out if it is sufficiently powerful and generic to include
      unconditionally.

      WARNING: This feature may go away at any time.
    """, [Opt("experiment_query_directive", False, True)]),
>>>>>>> 8668c0f9

    ]


OPTION_GROUPS = PRIVATE_OPTION_GROUPS + PUBLIC_OPTION_GROUPS

# A dict of the option names to their descriptors.
OPTIONS = {desc.name: desc
           for group in OPTION_GROUPS
           for desc in group.options}


# A dict of the option names to their default value.
OPTIONS_DEFAULTS = {desc.name: desc.default_value
                    for group in OPTION_GROUPS
                    for desc in group.options}


# A list of options that cannot be modified.
READ_ONLY_OPTIONS = {"filename"}


def get_account_types(options):
    """Extract the account type names from the parser's options.

    Args:
      options: a dict of ledger options.
    Returns:
      An instance of AccountTypes, that contains all the prefixes.
    """
    return account_types.AccountTypes(
        *[options[key]
          for key in ("name_assets",
                      "name_liabilities",
                      "name_equity",
                      "name_income",
                      "name_expenses")])


def get_previous_accounts(options):
    """Return account names for the previous earnings, balances and conversion accounts.

    Args:
      options: a dict of ledger options.
    Returns:
      A tuple of 3 account objects, for booking previous earnings,
      previous balances, and previous conversions.
    """
    equity = options['name_equity']
    account_previous_earnings = account.join(equity,
                                             options['account_previous_earnings'])
    account_previous_balances = account.join(equity,
                                             options['account_previous_balances'])
    account_previous_conversions = account.join(equity,
                                                options['account_previous_conversions'])
    return (account_previous_earnings,
            account_previous_balances,
            account_previous_conversions)


def get_current_accounts(options):
    """Return account names for the current earnings and conversion accounts.

    Args:
      options: a dict of ledger options.
    Returns:
      A tuple of 2 account objects, one for booking current earnings, and one
      for current conversions.
    """
    equity = options['name_equity']
    account_current_earnings = account.join(equity,
                                            options['account_current_earnings'])
    account_current_conversions = account.join(equity,
                                               options['account_current_conversions'])
    return (account_current_earnings,
            account_current_conversions)


def list_options():
    """Produce a formatted text of the available options and their description.

    Returns:
      A string, formatted nicely to be printed in 80 columns.
    """
    oss = io.StringIO()
    for group in PUBLIC_OPTION_GROUPS:
        for desc in group.options:
            oss.write('option "{}" "{}"\n'.format(desc.name, desc.example_value))
            if desc.deprecated:
                oss.write(textwrap.fill(
                    "THIS OPTION IS DEPRECATED: {}".format(desc.deprecated),
                    initial_indent="  ",
                    subsequent_indent="  "))
                oss.write('\n\n')
        description = ' '.join(line.strip()
                               for line in group.description.strip().splitlines())
        oss.write(textwrap.fill(description,
                                initial_indent='  ',
                                subsequent_indent='  '))
        oss.write('\n')

        if isinstance(desc.default_value, (list, dict, set)):
            oss.write('\n')
            oss.write('  (This option may be supplied multiple times.)\n')

        oss.write('\n\n')

    return oss.getvalue()<|MERGE_RESOLUTION|>--- conflicted
+++ resolved
@@ -405,7 +405,16 @@
     """, [Opt("experiment_explicit_tolerances", False, True)]),
 
     OptGroup("""
-<<<<<<< HEAD
+      Enable an EXPERIMENTAL feature that supports a new "name query" directive,
+      whose purpsoe is to define useful queries for the context of the
+      particular given Beancount input file. We can play with this feature for a
+      while to figure out if it is sufficiently powerful and generic to include
+      unconditionally.
+
+      WARNING: This feature may go away at any time.
+    """, [Opt("experiment_query_directive", False, True)]),
+
+    OptGroup("""
       The booking method to apply, for interpolation and for matching lot
       specifications to the available lots in an inventory at the moment of the
       transaction. Values may be 'SIMPLE' for the original method used in
@@ -413,16 +422,6 @@
       the inventory and allows multiple amounts to be interpolated (see
       http://furius.ca/beancount/doc/proposal-booking for details).
     """, [Opt("booking_method", "SIMPLE", "SIMPLE")]),
-=======
-      Enable an EXPERIMENTAL feature that supports a new "name query" directive,
-      whose purpsoe is to define useful queries for the context of the
-      particular given Beancount input file. We can play with this feature for a
-      while to figure out if it is sufficiently powerful and generic to include
-      unconditionally.
-
-      WARNING: This feature may go away at any time.
-    """, [Opt("experiment_query_directive", False, True)]),
->>>>>>> 8668c0f9
 
     ]
 

"""
Unit tests for the Inventory class.
"""
__author__ = "Martin Blais <blais@furius.ca>"

import datetime
import unittest
import copy
from datetime import date

from beancount.core.number import D
from beancount.core.number import ZERO
from beancount.core.amount import A
from beancount.core import amount
from beancount.core.position import Position
from beancount.core.position import Cost
from beancount.core.inventory import Inventory
from beancount.core.inventory import Booking
from beancount.core import position as position
from beancount.core import inventory as inventory
from beancount.utils import invariants


P = position.from_string
I = inventory.from_string


def setUp(module):
    invariants.instrument_invariants(Inventory,
                                     inventory.check_invariants,
                                     inventory.check_invariants)

def tearDown(module):
    invariants.uninstrument_invariants(Inventory)


class TestInventory(unittest.TestCase):

    def checkAmount(self, inventory, number, currency):
        if isinstance(number, str):
            number = D(number)
        amount_ = amount.Amount(number, currency)
        inv_amount = inventory.get_units(amount_.currency)
        self.assertEqual(inv_amount, amount_)

    def test_from_string(self):
        inv = inventory.from_string('')
        self.assertEqual(Inventory(), inv)

        inv = inventory.from_string('10 USD')
        self.assertEqual(
            Inventory([Position(A("10 USD"))]),
            inv)

        inv = inventory.from_string(' 10.00  USD ')
        self.assertEqual(
            Inventory([Position(A("10 USD"))]),
            inv)

        inv = inventory.from_string('1 USD, 2 CAD')
        self.assertEqual(
            Inventory([Position(A("1 USD")),
                       Position(A("2 CAD"))]),
            inv)

        inv = inventory.from_string('2.2 HOOL {532.43 USD}, 3.413 EUR')
        self.assertEqual(
<<<<<<< HEAD
            Inventory([Position(A("2.2 GOOG"), Cost(D('532.43'), 'USD', None, None)),
                       Position(A("3.413 EUR"))]),
=======
            Inventory([Position(Lot("HOOL", A('532.43 USD'), None),
                                D('2.2')),
                       Position(Lot("EUR", None, None), D('3.413'))]),
>>>>>>> 8668c0f9
            inv)

        inv = inventory.from_string(
            '2.2 HOOL {532.43 USD}, 2.3 HOOL {564.00 USD, 2015-07-14}, 3.413 EUR')
        self.assertEqual(
<<<<<<< HEAD
            Inventory([Position(A("2.2 GOOG"),
                                Cost(D('532.43'), 'USD', None, None)),
                       Position(A("2.3 GOOG"),
                                Cost(D('564.00'), 'USD', datetime.date(2015, 7, 14), None)),
                       Position(A("3.413 EUR"))]),
=======
            Inventory([Position(Lot("HOOL", A('532.43 USD'), None),
                                D('2.2')),
                       Position(Lot("HOOL", A('564.00 USD'), datetime.date(2015, 7, 14)),
                                D('2.3')),
                       Position(Lot("EUR", None, None),
                                D('3.413'))]),
>>>>>>> 8668c0f9
            inv)

        inv = inventory.from_string(
            '1.1 HOOL {500.00 # 11.00 USD}, 100 CAD')
        self.assertEqual(
<<<<<<< HEAD
            Inventory([Position(A("1.1 GOOG"),
                                Cost(D('510.00'), 'USD', None, None)),
                       Position(A("100 CAD"))]),
=======
            Inventory([Position(Lot("HOOL", A('510.00 USD'), None),
                                D('1.1')),
                       Position(Lot("CAD", None, None),
                                D('100'))]),
>>>>>>> 8668c0f9
            inv)

    def test_ctor_empty_len(self):
        # Test regular constructor.
        inv = Inventory()
        self.assertTrue(inv.is_empty())
        self.assertEqual(0, len(inv))

        inv = Inventory([P('100.00 USD'),
                         P('101.00 USD')])
        self.assertFalse(inv.is_empty())
        self.assertEqual(1, len(inv))

        inv = Inventory([P('100.00 USD'),
                         P('100.00 CAD')])
        self.assertFalse(inv.is_empty())
        self.assertEqual(2, len(inv))

        inv = Inventory()
        self.assertEqual(0, len(inv))
        inv.add_amount(A('100 USD'))
        self.assertEqual(1, len(inv))
        inv.add_amount(A('100 CAD'))
        self.assertEqual(2, len(inv))

    def test_str(self):
        inv = I('100.00 USD, 101.00 CAD')
        self.assertEqual('(100.00 USD, 101.00 CAD)', str(inv))

    def test_copy(self):
        inv = Inventory()
        inv.add_amount(A('100.00 USD'))
        self.checkAmount(inv, '100', 'USD')

        # Test copying.
        inv2 = copy.copy(inv)
        inv2.add_amount(A('50.00 USD'))
        self.checkAmount(inv2, '150', 'USD')

        # Check that the original object is not modified.
        self.checkAmount(inv, '100', 'USD')

    def test_op_eq(self):
        inv1 = I('100 USD, 100 CAD')
        inv2 = I('100 CAD, 100 USD')
        self.assertEqual(inv1, inv2)
        self.assertEqual(inv2, inv1)

        inv3 = I('200 USD, 100 CAD')
        self.assertNotEqual(inv1, inv3)
        self.assertNotEqual(inv3, inv1)

        inv4 = I('100 USD, 100 JPY')
        self.assertNotEqual(inv1, inv4)
        self.assertNotEqual(inv4, inv1)

        inv5 = I('100 JPY, 100 USD')
        self.assertEqual(inv4, inv5)

    def test_is_small__value(self):
        test_inv = I('1.50 JPY, 1.51 USD, 1.52 CAD')
        for inv in test_inv, -test_inv:
            self.assertFalse(inv.is_small(D('1.49')))
            self.assertFalse(inv.is_small(D('1.50')))
            self.assertTrue(inv.is_small(D('1.53')))
            self.assertTrue(inv.is_small(D('1.52')))

    def test_is_small__dict(self):
        test_inv = I('0.03 JPY, 0.003 USD')
        for inv in test_inv, -test_inv:
            # Test all four types of inequalities.
            self.assertTrue(inv.is_small({'JPY': D('0.05'), 'USD': D('0.005')}))
            self.assertFalse(inv.is_small({'JPY': D('0.005'), 'USD': D('0.0005')}))
            self.assertTrue(inv.is_small({'JPY': D('0.05'), 'USD': D('0.5')}))
            self.assertFalse(inv.is_small({'JPY': D('0.005'), 'USD': D('0.005')}))

            # Test border case and an epsilon under.
            self.assertTrue(inv.is_small({'JPY': D('0.03'), 'USD': D('0.003')}))
            self.assertFalse(inv.is_small({'JPY': D('0.02999999999999'),
                                           'USD': D('0.003')}))
            self.assertFalse(inv.is_small({'JPY': D('0.03'), 'USD': D('0.00299999')}))

            # Test missing precisions.
            self.assertFalse(inv.is_small({'JPY': D('0.05')}))
            self.assertFalse(inv.is_small({'USD': D('0.005')}))

            # Test extra precisions.
            self.assertTrue(inv.is_small({'JPY': D('0.05'),
                                          'USD': D('0.005'),
                                          'CAD': D('0.0005')}))

            # Test no precisions.
            self.assertFalse(inv.is_small({}))

    def test_is_small__with_default(self):
        inv = I('0.03 JPY')
        self.assertTrue(inv.is_small({'JPY': D('0.05')}))
        self.assertFalse(inv.is_small({'JPY': D('0.02')}))
        self.assertTrue(inv.is_small({}, {'JPY': D('0.05')}))
        self.assertFalse(inv.is_small({}, {'JPY': D('0.02')}))

    def test_is_mixed(self):
<<<<<<< HEAD
        inv = I('100 GOOG {250 USD}, 101 GOOG {251 USD}')
        self.assertFalse(inv.is_mixed())

        inv = I('100 GOOG {250 USD}, -1 GOOG {251 USD}')
        self.assertTrue(inv.is_mixed())

        inv = I('-2 GOOG {250 USD}, -1 GOOG {251 USD}')
=======
        inv = Inventory.from_string('100 HOOL {250 USD}, 101 HOOL {251 USD}')
        self.assertFalse(inv.is_mixed())

        inv = Inventory.from_string('100 HOOL {250 USD}, -1 HOOL {251 USD}')
        self.assertTrue(inv.is_mixed())

        inv = Inventory.from_string('-2 HOOL {250 USD}, -1 HOOL {251 USD}')
>>>>>>> 8668c0f9
        self.assertFalse(inv.is_mixed())

    def test_op_neg(self):
        inv = Inventory()
        inv.add_amount(A('10 USD'))
        ninv = -inv
        self.checkAmount(ninv, '-10', 'USD')

        pinv = I('1.50 JPY, 1.51 USD, 1.52 CAD')
        ninv = I('-1.50 JPY, -1.51 USD, -1.52 CAD')
        self.assertEqual(pinv, -ninv)

    def test_op_mul(self):
        inv = I('10 GOOG {1.11 USD}, 2.22 CAD')
        inv2 = inv * D('3')
        self.assertEqual(I('30 GOOG {1.11 USD}, 6.66 CAD'), inv2)

    def test_get_units(self):
        inv = I('40.50 JPY, 40.51 USD {1.01 CAD}, 40.52 CAD')
        self.assertEqual(inv.get_units('JPY'), A('40.50 JPY'))
        self.assertEqual(inv.get_units('USD'), A('40.51 USD'))
        self.assertEqual(inv.get_units('CAD'), A('40.52 CAD'))
        self.assertEqual(inv.get_units('AUD'), A('0 AUD'))
        self.assertEqual(inv.get_units('NZD'), A('0 NZD'))

    def test_segregate_units(self):
        inv = I('2.2 HOOL {532.43 USD}, '
                '2.3 HOOL {564.00 USD, 2015-07-14}, '
                '3.41 CAD, 101.20 USD')
        ccymap = inv.segregate_units(['HOOL', 'USD', 'EUR'])
        self.assertEqual({
            None: I('3.41 CAD'),
            'USD': I('101.20 USD'),
            'EUR': inventory.Inventory(),
            'HOOL': I('2.2 HOOL {532.43 USD}, '
                                          '2.3 HOOL {564.00 USD, 2015-07-14}')}, ccymap)

    def test_units1(self):
        inv = Inventory()
        self.assertEqual(inv.units(), I(''))

        inv = I('40.50 JPY, 40.51 USD {1.01 CAD}, 40.52 CAD')
        self.assertEqual(inv.units(),
                         I('40.50 JPY, 40.51 USD, 40.52 CAD'))

        # Check that the same units coalesce.
<<<<<<< HEAD
        inv = I('2 GOOG {400 USD}, 3 GOOG {410 USD}')
        self.assertEqual(inv.units(), I('5 GOOG'))

        inv = I('2 GOOG {400 USD}, -3 GOOG {410 USD}')
        self.assertEqual(inv.units(), I('-1 GOOG'))
=======
        inv = Inventory.from_string('2 HOOL {400 USD}, 3 HOOL {410 USD}')
        self.assertEqual(inv.units(), Inventory.from_string('5 HOOL'))

        inv = Inventory.from_string('2 HOOL {400 USD}, -3 HOOL {410 USD}')
        self.assertEqual(inv.units(), Inventory.from_string('-1 HOOL'))
>>>>>>> 8668c0f9

    POSITIONS_ALL_KINDS = [
        P('40.50 USD'),
        P('40.50 USD {1.10 CAD}'),
        P('40.50 USD {1.10 CAD, 2012-01-01}')]

    def test_units(self):
        inv = Inventory(self.POSITIONS_ALL_KINDS +
                        [P('50.00 CAD')])
        inv_cost = inv.units()
        self.assertEqual(I('121.50 USD, 50.00 CAD'), inv_cost)

    def test_cost(self):
        inv = Inventory(self.POSITIONS_ALL_KINDS +
                        [P('50.00 CAD')])
        inv_cost = inv.cost()
        self.assertEqual(I('40.50 USD, 139.10 CAD'), inv_cost)

    def test_average(self):
        # Identity, no aggregation.
        inv = I('40.50 JPY, 40.51 USD {1.01 CAD}, 40.52 CAD')
        self.assertEqual(inv.average(), inv)

        # Identity, no aggregation, with a mix of lots at cost and without cost.
        inv = I('40 USD {1.01 CAD}, 40 USD')
        self.assertEqual(inv.average(), inv)

        # Aggregation.
        inv = I('40 USD {1.01 CAD}, 40 USD {1.02 CAD}')
        self.assertEqual(inv.average(), I('80.00 USD {1.015 CAD}'))

        # Aggregation, more units.
<<<<<<< HEAD
        inv = I('2 GOOG {500 USD}, 3 GOOG {520 USD}, 4 GOOG {530 USD}')
        self.assertEqual(inv.average(), I('9 GOOG {520 USD}'))
=======
        inv = Inventory.from_string('2 HOOL {500 USD}, 3 HOOL {520 USD}, 4 HOOL {530 USD}')
        self.assertEqual(inv.average(), Inventory.from_string('9 HOOL {520 USD}'))
>>>>>>> 8668c0f9

    def test_currencies(self):
        inv = Inventory()
        self.assertEqual(set(), inv.currencies())

        inv = I('40 USD {1.01 CAD}, 40 USD')
        self.assertEqual({'USD'}, inv.currencies())

<<<<<<< HEAD
        inv = I('40 AAPL {1.01 USD}, 10 GOOG {2.02 USD}')
        self.assertEqual({'AAPL', 'GOOG'}, inv.currencies())
=======
        inv = Inventory.from_string('40 AAPL {1.01 USD}, 10 HOOL {2.02 USD}')
        self.assertEqual({'AAPL', 'HOOL'}, inv.currencies())
>>>>>>> 8668c0f9

    def test_currency_pairs(self):
        inv = Inventory()
        self.assertEqual(set(), inv.currency_pairs())

        inv = I('40 USD {1.01 CAD}, 40 USD')
        self.assertEqual(set([('USD', 'CAD'), ('USD', None)]), inv.currency_pairs())

<<<<<<< HEAD
        inv = I('40 AAPL {1.01 USD}, 10 GOOG {2.02 USD}')
        self.assertEqual(set([('AAPL', 'USD'), ('GOOG', 'USD')]), inv.currency_pairs())
=======
        inv = Inventory.from_string('40 AAPL {1.01 USD}, 10 HOOL {2.02 USD}')
        self.assertEqual(set([('AAPL', 'USD'), ('HOOL', 'USD')]), inv.currency_pairs())
>>>>>>> 8668c0f9

    def test_add_amount(self):
        inv = Inventory()
        inv.add_amount(A('100.00 USD'))
        self.checkAmount(inv, '100', 'USD')

        # Add some amount
        inv.add_amount(A('25.01 USD'))
        self.checkAmount(inv, '125.01', 'USD')

        # Subtract some amount.
        inv.add_amount(A('-12.73 USD'))
        self.checkAmount(inv, '112.28', 'USD')

        # Subtract some to be negative (should be allowed if no lot).
        inv.add_amount(A('-120 USD'))
        self.checkAmount(inv, '-7.72', 'USD')

        # Subtract some more.
        inv.add_amount(A('-1 USD'))
        self.checkAmount(inv, '-8.72', 'USD')

        # Add to above zero again
        inv.add_amount(A('18.72 USD'))
        self.checkAmount(inv, '10', 'USD')

    def test_add_amount__zero(self):
        inv = Inventory()
        inv.add_amount(A('0 USD'))
        self.assertEqual(0, len(inv))

    def test_add_amount__booking(self):
        inv = Inventory()
        _, booking = inv.add_amount(A('100.00 USD'))
        self.assertEqual(Booking.CREATED, booking)

        _, booking = inv.add_amount(A('20.00 USD'))
        self.assertEqual(Booking.AUGMENTED, booking)

        _, booking = inv.add_amount(A('-20 USD'))
        self.assertEqual(Booking.REDUCED, booking)

        _, booking = inv.add_amount(A('-100 USD'))
        self.assertEqual(Booking.REDUCED, booking)

    def test_add_amount__multi_currency(self):
        inv = Inventory()
        inv.add_amount(A('100 USD'))
        inv.add_amount(A('100 CAD'))
        self.checkAmount(inv, '100', 'USD')
        self.checkAmount(inv, '100', 'CAD')

        inv.add_amount(A('25 USD'))
        self.checkAmount(inv, '125', 'USD')
        self.checkAmount(inv, '100', 'CAD')

    def test_add_amount__withlots(self):
        # Testing the strict case where everything matches, with only a cost.
        inv = Inventory()
<<<<<<< HEAD
        inv.add_amount(A('50 GOOG'), Cost(D('700'), 'USD', None, None))
        self.checkAmount(inv, '50', 'GOOG')

        inv.add_amount(A('-40 GOOG'), Cost(D('700'), 'USD', None, None))
        self.checkAmount(inv, '10', 'GOOG')

        position_, _ = inv.add_amount(A('-12 GOOG'),
                                      Cost(D('700'), 'USD', None, None))
=======
        inv.add_amount(A('50 HOOL'), A('700 USD'))
        self.checkAmount(inv, '50', 'HOOL')

        inv.add_amount(A('-40 HOOL'), A('700 USD'))
        self.checkAmount(inv, '10', 'HOOL')

        position_, _ = inv.add_amount(A('-12 HOOL'),
                                      A('700 USD'))
>>>>>>> 8668c0f9
        self.assertTrue(position_.is_negative_at_cost())

        # Testing the strict case where everything matches, a cost and a lot-date.
        inv = Inventory()
<<<<<<< HEAD
        inv.add_amount(A('50 GOOG'), Cost(D('700'), 'USD', date(2000, 1, 1), None))
        self.checkAmount(inv, '50', 'GOOG')

        inv.add_amount(A('-40 GOOG'), Cost(D('700'), 'USD', date(2000, 1, 1), None))
        self.checkAmount(inv, '10', 'GOOG')

        position_, _ = inv.add_amount(A('-12 GOOG'), Cost(D('700'), 'USD',
                                                          date(2000, 1, 1), None))
=======
        inv.add_amount(A('50 HOOL'), A('700 USD'), date(2000, 1, 1))
        self.checkAmount(inv, '50', 'HOOL')

        inv.add_amount(A('-40 HOOL'), A('700 USD'), date(2000, 1, 1))
        self.checkAmount(inv, '10', 'HOOL')

        position_, _ = inv.add_amount(A('-12 HOOL'), A('700 USD'),
                                      date(2000, 1, 1))
>>>>>>> 8668c0f9
        self.assertTrue(position_.is_negative_at_cost())

    def test_add_amount__allow_negative(self):

        def check_allow_negative(inv):
            position_, _ = inv.add_amount(A('-11 USD'))
            self.assertFalse(position_.is_negative_at_cost())
            position_, _ = inv.add_amount(A('-11 USD'), Cost(D('1.10'), 'CAD', None, None))
            self.assertTrue(position_.is_negative_at_cost())
            position_, _ = inv.add_amount(A('-11 USD'),
                                          Cost(None, None, date(2012, 1, 1), None))
            self.assertTrue(position_.is_negative_at_cost())
            inv.add_amount(A('-11 USD'), Cost(D('1.10'), 'CAD', None, None))
            inv.add_amount(A('-11 USD'), Cost(None, None, date(2012, 1, 1), None))

        # Test adding to a position that does not exist.
        inv = Inventory()
        check_allow_negative(inv)

        # Test adding to a position that does exist.
        inv = I(
            '10 USD, 10 USD {1.10 CAD}, 10 USD {1.10 CAD, 2012-01-01}')
        check_allow_negative(inv)

    def test_add_position(self):
        inv = Inventory()
        for pos in self.POSITIONS_ALL_KINDS:
            inv.add_position(pos)
        self.assertEqual(Inventory(self.POSITIONS_ALL_KINDS), inv)

    def test_op_add(self):
        inv1 = I('17.00 USD')
        orig_inv1 = I('17.00 USD')
        inv2 = I('21.00 CAD')
        inv3 = inv1 + inv2
        self.assertEqual(I('17.00 USD, 21.00 CAD'), inv3)
        self.assertEqual(orig_inv1, inv1)

    def test_update(self):
        inv1 = I('11 USD')
        inv2 = I('12 CAD')
        inv_updated = inv1.add_inventory(inv2)
        expect_updated = I('11 USD, 12 CAD')
        self.assertEqual(expect_updated, inv_updated)
        self.assertEqual(expect_updated, inv1)

    def test_sum_inventories(self):
        inv1 = Inventory()
        inv1.add_amount(A('10 USD'))

        inv2 = Inventory()
        inv2.add_amount(A('20 CAD'))
        inv2.add_amount(A('55 HOOL'))

        inv1 + inv2


class TestDefaultTolerance(unittest.TestCase):

    def test_default_tolerance__present(self):
        self.assertEqual(
            D('0.001'),
            inventory.get_tolerance({'USD': D('0.001')},
                                    {},
                                    'USD'))
        self.assertEqual(
            D('0.001'),
            inventory.get_tolerance({'USD': D('0.001')},
                                    {'USD': D('0.00001')},
                                    'USD'))
        self.assertEqual(
            D('0.001'),
            inventory.get_tolerance({'USD': D('0.001')},
                                    {'*': D('0.5')},
                                    'USD'))

    def test_default_tolerance__global(self):
        self.assertEqual(
            D('0.001'),
            inventory.get_tolerance({},
                                    {'USD': D('0.001'), '*': D('0.5')},
                                    'USD'))

    def test_default_tolerance__global_default(self):
        self.assertEqual(
            D('0.5'),
            inventory.get_tolerance({},
                                    {'USD': D('0.001'), '*': D('0.5')},
                                    'JPY'))

    def test_default_tolerance__not_found(self):
        self.assertEqual(
            ZERO,
            inventory.get_tolerance({'USD': D('0.001')}, {},
                                    'JPY'))<|MERGE_RESOLUTION|>--- conflicted
+++ resolved
@@ -65,48 +65,26 @@
 
         inv = inventory.from_string('2.2 HOOL {532.43 USD}, 3.413 EUR')
         self.assertEqual(
-<<<<<<< HEAD
-            Inventory([Position(A("2.2 GOOG"), Cost(D('532.43'), 'USD', None, None)),
+            Inventory([Position(A("2.2 HOOL"), Cost(D('532.43'), 'USD', None, None)),
                        Position(A("3.413 EUR"))]),
-=======
-            Inventory([Position(Lot("HOOL", A('532.43 USD'), None),
-                                D('2.2')),
-                       Position(Lot("EUR", None, None), D('3.413'))]),
->>>>>>> 8668c0f9
             inv)
 
         inv = inventory.from_string(
             '2.2 HOOL {532.43 USD}, 2.3 HOOL {564.00 USD, 2015-07-14}, 3.413 EUR')
         self.assertEqual(
-<<<<<<< HEAD
-            Inventory([Position(A("2.2 GOOG"),
+            Inventory([Position(A("2.2 HOOL"),
                                 Cost(D('532.43'), 'USD', None, None)),
-                       Position(A("2.3 GOOG"),
+                       Position(A("2.3 HOOL"),
                                 Cost(D('564.00'), 'USD', datetime.date(2015, 7, 14), None)),
                        Position(A("3.413 EUR"))]),
-=======
-            Inventory([Position(Lot("HOOL", A('532.43 USD'), None),
-                                D('2.2')),
-                       Position(Lot("HOOL", A('564.00 USD'), datetime.date(2015, 7, 14)),
-                                D('2.3')),
-                       Position(Lot("EUR", None, None),
-                                D('3.413'))]),
->>>>>>> 8668c0f9
             inv)
 
         inv = inventory.from_string(
             '1.1 HOOL {500.00 # 11.00 USD}, 100 CAD')
         self.assertEqual(
-<<<<<<< HEAD
-            Inventory([Position(A("1.1 GOOG"),
+            Inventory([Position(A("1.1 HOOL"),
                                 Cost(D('510.00'), 'USD', None, None)),
                        Position(A("100 CAD"))]),
-=======
-            Inventory([Position(Lot("HOOL", A('510.00 USD'), None),
-                                D('1.1')),
-                       Position(Lot("CAD", None, None),
-                                D('100'))]),
->>>>>>> 8668c0f9
             inv)
 
     def test_ctor_empty_len(self):
@@ -209,23 +187,13 @@
         self.assertFalse(inv.is_small({}, {'JPY': D('0.02')}))
 
     def test_is_mixed(self):
-<<<<<<< HEAD
-        inv = I('100 GOOG {250 USD}, 101 GOOG {251 USD}')
+        inv = I('100 HOOL {250 USD}, 101 HOOL {251 USD}')
         self.assertFalse(inv.is_mixed())
 
-        inv = I('100 GOOG {250 USD}, -1 GOOG {251 USD}')
+        inv = I('100 HOOL {250 USD}, -1 HOOL {251 USD}')
         self.assertTrue(inv.is_mixed())
 
-        inv = I('-2 GOOG {250 USD}, -1 GOOG {251 USD}')
-=======
-        inv = Inventory.from_string('100 HOOL {250 USD}, 101 HOOL {251 USD}')
-        self.assertFalse(inv.is_mixed())
-
-        inv = Inventory.from_string('100 HOOL {250 USD}, -1 HOOL {251 USD}')
-        self.assertTrue(inv.is_mixed())
-
-        inv = Inventory.from_string('-2 HOOL {250 USD}, -1 HOOL {251 USD}')
->>>>>>> 8668c0f9
+        inv = I('-2 HOOL {250 USD}, -1 HOOL {251 USD}')
         self.assertFalse(inv.is_mixed())
 
     def test_op_neg(self):
@@ -239,9 +207,9 @@
         self.assertEqual(pinv, -ninv)
 
     def test_op_mul(self):
-        inv = I('10 GOOG {1.11 USD}, 2.22 CAD')
+        inv = I('10 HOOL {1.11 USD}, 2.22 CAD')
         inv2 = inv * D('3')
-        self.assertEqual(I('30 GOOG {1.11 USD}, 6.66 CAD'), inv2)
+        self.assertEqual(I('30 HOOL {1.11 USD}, 6.66 CAD'), inv2)
 
     def test_get_units(self):
         inv = I('40.50 JPY, 40.51 USD {1.01 CAD}, 40.52 CAD')
@@ -272,19 +240,11 @@
                          I('40.50 JPY, 40.51 USD, 40.52 CAD'))
 
         # Check that the same units coalesce.
-<<<<<<< HEAD
-        inv = I('2 GOOG {400 USD}, 3 GOOG {410 USD}')
-        self.assertEqual(inv.units(), I('5 GOOG'))
-
-        inv = I('2 GOOG {400 USD}, -3 GOOG {410 USD}')
-        self.assertEqual(inv.units(), I('-1 GOOG'))
-=======
-        inv = Inventory.from_string('2 HOOL {400 USD}, 3 HOOL {410 USD}')
-        self.assertEqual(inv.units(), Inventory.from_string('5 HOOL'))
-
-        inv = Inventory.from_string('2 HOOL {400 USD}, -3 HOOL {410 USD}')
-        self.assertEqual(inv.units(), Inventory.from_string('-1 HOOL'))
->>>>>>> 8668c0f9
+        inv = I('2 HOOL {400 USD}, 3 HOOL {410 USD}')
+        self.assertEqual(inv.units(), I('5 HOOL'))
+
+        inv = I('2 HOOL {400 USD}, -3 HOOL {410 USD}')
+        self.assertEqual(inv.units(), I('-1 HOOL'))
 
     POSITIONS_ALL_KINDS = [
         P('40.50 USD'),
@@ -317,13 +277,8 @@
         self.assertEqual(inv.average(), I('80.00 USD {1.015 CAD}'))
 
         # Aggregation, more units.
-<<<<<<< HEAD
-        inv = I('2 GOOG {500 USD}, 3 GOOG {520 USD}, 4 GOOG {530 USD}')
-        self.assertEqual(inv.average(), I('9 GOOG {520 USD}'))
-=======
-        inv = Inventory.from_string('2 HOOL {500 USD}, 3 HOOL {520 USD}, 4 HOOL {530 USD}')
-        self.assertEqual(inv.average(), Inventory.from_string('9 HOOL {520 USD}'))
->>>>>>> 8668c0f9
+        inv = I('2 HOOL {500 USD}, 3 HOOL {520 USD}, 4 HOOL {530 USD}')
+        self.assertEqual(inv.average(), I('9 HOOL {520 USD}'))
 
     def test_currencies(self):
         inv = Inventory()
@@ -332,13 +287,8 @@
         inv = I('40 USD {1.01 CAD}, 40 USD')
         self.assertEqual({'USD'}, inv.currencies())
 
-<<<<<<< HEAD
-        inv = I('40 AAPL {1.01 USD}, 10 GOOG {2.02 USD}')
-        self.assertEqual({'AAPL', 'GOOG'}, inv.currencies())
-=======
-        inv = Inventory.from_string('40 AAPL {1.01 USD}, 10 HOOL {2.02 USD}')
+        inv = I('40 AAPL {1.01 USD}, 10 HOOL {2.02 USD}')
         self.assertEqual({'AAPL', 'HOOL'}, inv.currencies())
->>>>>>> 8668c0f9
 
     def test_currency_pairs(self):
         inv = Inventory()
@@ -347,13 +297,8 @@
         inv = I('40 USD {1.01 CAD}, 40 USD')
         self.assertEqual(set([('USD', 'CAD'), ('USD', None)]), inv.currency_pairs())
 
-<<<<<<< HEAD
-        inv = I('40 AAPL {1.01 USD}, 10 GOOG {2.02 USD}')
-        self.assertEqual(set([('AAPL', 'USD'), ('GOOG', 'USD')]), inv.currency_pairs())
-=======
-        inv = Inventory.from_string('40 AAPL {1.01 USD}, 10 HOOL {2.02 USD}')
+        inv = I('40 AAPL {1.01 USD}, 10 HOOL {2.02 USD}')
         self.assertEqual(set([('AAPL', 'USD'), ('HOOL', 'USD')]), inv.currency_pairs())
->>>>>>> 8668c0f9
 
     def test_add_amount(self):
         inv = Inventory()
@@ -413,48 +358,26 @@
     def test_add_amount__withlots(self):
         # Testing the strict case where everything matches, with only a cost.
         inv = Inventory()
-<<<<<<< HEAD
-        inv.add_amount(A('50 GOOG'), Cost(D('700'), 'USD', None, None))
-        self.checkAmount(inv, '50', 'GOOG')
-
-        inv.add_amount(A('-40 GOOG'), Cost(D('700'), 'USD', None, None))
-        self.checkAmount(inv, '10', 'GOOG')
-
-        position_, _ = inv.add_amount(A('-12 GOOG'),
+        inv.add_amount(A('50 HOOL'), Cost(D('700'), 'USD', None, None))
+        self.checkAmount(inv, '50', 'HOOL')
+
+        inv.add_amount(A('-40 HOOL'), Cost(D('700'), 'USD', None, None))
+        self.checkAmount(inv, '10', 'HOOL')
+
+        position_, _ = inv.add_amount(A('-12 HOOL'),
                                       Cost(D('700'), 'USD', None, None))
-=======
-        inv.add_amount(A('50 HOOL'), A('700 USD'))
+        self.assertTrue(position_.is_negative_at_cost())
+
+        # Testing the strict case where everything matches, a cost and a lot-date.
+        inv = Inventory()
+        inv.add_amount(A('50 HOOL'), Cost(D('700'), 'USD', date(2000, 1, 1), None))
         self.checkAmount(inv, '50', 'HOOL')
 
-        inv.add_amount(A('-40 HOOL'), A('700 USD'))
+        inv.add_amount(A('-40 HOOL'), Cost(D('700'), 'USD', date(2000, 1, 1), None))
         self.checkAmount(inv, '10', 'HOOL')
 
-        position_, _ = inv.add_amount(A('-12 HOOL'),
-                                      A('700 USD'))
->>>>>>> 8668c0f9
-        self.assertTrue(position_.is_negative_at_cost())
-
-        # Testing the strict case where everything matches, a cost and a lot-date.
-        inv = Inventory()
-<<<<<<< HEAD
-        inv.add_amount(A('50 GOOG'), Cost(D('700'), 'USD', date(2000, 1, 1), None))
-        self.checkAmount(inv, '50', 'GOOG')
-
-        inv.add_amount(A('-40 GOOG'), Cost(D('700'), 'USD', date(2000, 1, 1), None))
-        self.checkAmount(inv, '10', 'GOOG')
-
-        position_, _ = inv.add_amount(A('-12 GOOG'), Cost(D('700'), 'USD',
+        position_, _ = inv.add_amount(A('-12 HOOL'), Cost(D('700'), 'USD',
                                                           date(2000, 1, 1), None))
-=======
-        inv.add_amount(A('50 HOOL'), A('700 USD'), date(2000, 1, 1))
-        self.checkAmount(inv, '50', 'HOOL')
-
-        inv.add_amount(A('-40 HOOL'), A('700 USD'), date(2000, 1, 1))
-        self.checkAmount(inv, '10', 'HOOL')
-
-        position_, _ = inv.add_amount(A('-12 HOOL'), A('700 USD'),
-                                      date(2000, 1, 1))
->>>>>>> 8668c0f9
         self.assertTrue(position_.is_negative_at_cost())
 
     def test_add_amount__allow_negative(self):

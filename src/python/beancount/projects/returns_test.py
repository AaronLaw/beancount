--- conflicted
+++ resolved
@@ -367,7 +367,6 @@
             (datetime.date(2014, 1, 15), datetime.date(2014, 1, 15)),
             (datetime.date(2014, 1, 15), datetime.date(2014, 6, 15)),
             (datetime.date(2014, 6, 15), datetime.date(2014, 10, 1)),
-<<<<<<< HEAD
             ], dates_from_timeline(timeline))
         self.assertEqual(inventory.from_string(''), timeline[0].end.balance)
 
@@ -552,186 +551,6 @@
     #     self.assertEqual(inventory.from_string('1400 USD, '
     #                                            '21 ACME {100 USD}'),
     #                      timeline[-1].end.balance)
-=======
-            ], [(date_begin, date_end) for date_begin, date_end, _1, _2 in periods])
-
-        self.assertEqual(inventory.from_string(''), periods[0][2])
-
-    def test_segment_periods_with_begin(self):
-        # Test with a begin date.
-        periods, _ = returns.segment_periods(self.entries, self.assets, self.assets,
-                                             date_begin=datetime.date(2014, 4, 20))
-        self.assertEqual([
-            (datetime.date(2014, 4, 20), datetime.date(2014, 6, 15)),
-            (datetime.date(2014, 6, 15), datetime.date(2014, 10, 1)),
-            ], [(date_begin, date_end) for date_begin, date_end, _1, _2 in periods])
-
-        self.assertEqual(inventory.from_string('2900 USD, 21 ACME {100 USD, 2014-02-01}'),
-                         periods[0][2])
-
-        # Test with another begin date.
-        periods, _ = returns.segment_periods(self.entries, self.assets, self.assets,
-                                             date_begin=datetime.date(2014, 9, 10))
-        self.assertEqual([
-            (datetime.date(2014, 9, 10), datetime.date(2014, 10, 1)),
-            ], [(date_begin, date_end) for date_begin, date_end, _1, _2 in periods])
-
-        self.assertEqual(
-            inventory.from_string('3720 USD, '
-                                  '21 ACME {100 USD, 2014-02-01}, '
-                                  '22 ACME {110 USD, 2014-05-01}, '
-                                  '23 ACME {120 USD, 2014-08-01}'),
-            periods[0][2])
-
-        # Test with another begin date.
-        periods, _ = returns.segment_periods(self.entries, self.assets, self.assets,
-                                             date_begin=datetime.date(2014, 10, 15))
-        self.assertEqual([
-            (datetime.date(2014, 10, 15), datetime.date(2014, 10, 15))
-            ], [(date_begin, date_end) for date_begin, date_end, _1, _2 in periods])
-
-        self.assertEqual(
-            inventory.from_string('600 USD, '
-                                  '21 ACME {100 USD, 2014-02-01}, '
-                                  '22 ACME {110 USD, 2014-05-01}, '
-                                  '23 ACME {120 USD, 2014-08-01}, '
-                                  '24 ACME {130 USD, 2014-10-01}'), periods[0][2])
-
-    def test_segment_periods_with_end(self):
-        # Test with an end date.
-        periods, _ = returns.segment_periods(self.entries, self.assets, self.assets,
-                                             date_end=datetime.date(2014, 4, 20))
-        self.assertEqual([
-            (datetime.date(2014, 1, 1), datetime.date(2014, 1, 15)),
-            (datetime.date(2014, 1, 15), datetime.date(2014, 4, 20)),
-            ], [(date_begin, date_end) for date_begin, date_end, _1, _2 in periods])
-
-        self.assertEqual(inventory.from_string('2900 USD, 21 ACME {100 USD, 2014-02-01}'),
-                         periods[-1][3])
-
-        # Test with another end date.
-        periods, _ = returns.segment_periods(self.entries, self.assets, self.assets,
-                                             date_end=datetime.date(2014, 9, 10))
-        self.assertEqual([
-            (datetime.date(2014, 1, 1), datetime.date(2014, 1, 15)),
-            (datetime.date(2014, 1, 15), datetime.date(2014, 6, 15)),
-            (datetime.date(2014, 6, 15), datetime.date(2014, 9, 10)),
-            ], [(date_begin, date_end) for date_begin, date_end, _1, _2 in periods])
-
-        self.assertEqual(inventory.from_string(
-            '3720 USD, '
-            '21 ACME {100 USD, 2014-02-01}, '
-            '22 ACME {110 USD, 2014-05-01}, '
-            '23 ACME {120 USD, 2014-08-01}'), periods[-1][3])
-
-        # Test with yet another end date.
-        periods, _ = returns.segment_periods(self.entries, self.assets, self.assets,
-                                             date_end=datetime.date(2014, 10, 15))
-        self.assertEqual([
-            (datetime.date(2014, 1, 1), datetime.date(2014, 1, 15)),
-            (datetime.date(2014, 1, 15), datetime.date(2014, 6, 15)),
-            (datetime.date(2014, 6, 15), datetime.date(2014, 10, 15)),
-            ], [(date_begin, date_end) for date_begin, date_end, _1, _2 in periods])
-
-        self.assertEqual(inventory.from_string(
-            '600 USD, '
-            '21 ACME {100 USD, 2014-02-01}, '
-            '22 ACME {110 USD, 2014-05-01}, '
-            '23 ACME {120 USD, 2014-08-01}, '
-            '24 ACME {130 USD, 2014-10-01}'), periods[-1][3])
-
-    def test_segment_periods_with_begin_and_end(self):
-        # Test with an end date.
-        periods, _ = returns.segment_periods(self.entries, self.assets, self.assets,
-                                             date_begin=datetime.date(2014, 4, 20),
-                                             date_end=datetime.date(2014, 9, 10))
-        self.assertEqual([
-            (datetime.date(2014, 4, 20), datetime.date(2014, 6, 15)),
-            (datetime.date(2014, 6, 15), datetime.date(2014, 9, 10)),
-            ], [(date_begin, date_end) for date_begin, date_end, _1, _2 in periods])
-
-        self.assertEqual(
-            inventory.from_string('3720 USD, '
-                                  '21 ACME {100 USD, 2014-02-01}, '
-                                  '22 ACME {110 USD, 2014-05-01}, '
-                                  '23 ACME {120 USD, 2014-08-01}'), periods[-1][3])
-
-    def test_segment_periods_preceding(self):
-        periods, _ = returns.segment_periods(self.entries, self.assets, self.assets,
-                                             date_begin=datetime.date(2013, 9, 1),
-                                             date_end=datetime.date(2013, 12, 1))
-        self.assertEqual([
-            (datetime.date(2013, 9, 1), datetime.date(2013, 12, 1),
-             inventory.Inventory(), inventory.Inventory()),
-            ], periods)
-
-    def test_segment_periods_following(self):
-        periods, _ = returns.segment_periods(self.entries, self.assets, self.assets,
-                                             date_begin=datetime.date(2015, 3, 1),
-                                             date_end=datetime.date(2015, 6, 1))
-
-        inv_final = inventory.from_string(
-            '600 USD, '
-            '21 ACME {100 USD, 2014-02-01}, '
-            '22 ACME {110 USD, 2014-05-01}, '
-            '23 ACME {120 USD, 2014-08-01}, '
-            '24 ACME {130 USD, 2014-10-01}')
-        self.assertEqual([
-            (datetime.date(2015, 3, 1), datetime.date(2015, 6, 1), inv_final, inv_final),
-            ], periods)
-
-    def test_segment_periods_around(self):
-        periods, _ = returns.segment_periods(self.entries, self.assets, self.assets,
-                                             date_begin=datetime.date(2013, 12, 1),
-                                             date_end=datetime.date(2015, 3, 1))
-
-        self.assertEqual([
-            (datetime.date(2013, 12, 1), datetime.date(2014, 1, 15)),
-            (datetime.date(2014, 1, 15), datetime.date(2014, 6, 15)),
-            (datetime.date(2014, 6, 15), datetime.date(2015, 3, 1)),
-            ], [(date_begin, date_end) for date_begin, date_end, _1, _2 in periods])
-
-        inv_final = inventory.from_string(
-            '600 USD, '
-            '21 ACME {100 USD, 2014-02-01}, '
-            '22 ACME {110 USD, 2014-05-01}, '
-            '23 ACME {120 USD, 2014-08-01}, '
-            '24 ACME {130 USD, 2014-10-01}')
-        self.assertEqual(inv_final, periods[-1][3])
-
-    @loader.load_doc()
-    def test_segment_periods_hanging_last_period(self, entries, errors, _):
-        """
-        2014-01-01 open Assets:US:Investments:ACME
-        2014-01-01 open Assets:US:Investments:Cash
-        2014-01-01 open Assets:US:Bank:Checking
-
-        2014-01-15 * "Deposit"
-          Assets:US:Investments:Cash       2500 USD
-          Assets:US:Bank:Checking
-
-        2014-02-01 * "Buy"
-          Assets:US:Investments:ACME       21 ACME {100 USD}
-          Assets:US:Investments:Cash
-
-        2014-06-15 * "Deposit"
-          Assets:US:Investments:Cash       1000 USD
-          Assets:US:Bank:Checking
-        """
-        self.assertFalse(errors)
-
-        periods, _ = returns.segment_periods(entries, self.assets, self.assets,
-                                             date_end=datetime.date(2020, 1, 1))
-
-        self.assertEqual([
-            (datetime.date(2014, 1, 1), datetime.date(2014, 1, 15)),
-            (datetime.date(2014, 1, 15), datetime.date(2014, 6, 15)),
-            (datetime.date(2014, 6, 15), datetime.date(2020, 1, 1)),
-            ], [(date_begin, date_end) for date_begin, date_end, _1, _2 in periods])
-
-        inv_expected = inventory.from_string('1400 USD, 21 ACME {100 USD, 2014-02-01}')
-        self.assertEqual(inv_expected, periods[-1][3])
->>>>>>> ccd243d3
 
 
 class TestReturnsInternalize(cmptest.TestCase):

-*- mode: org -*-
beancount: TODO
<<<<<<< HEAD
* Returns (Revision)

  - Fix remaining tests for removal of open/balance entries from segment_periods().

  - Implement per account, with data structures + code to combine them together
  - Trailing windows
  - Rolling windows
  - Calculate pre-tax returns, post-tax returns
  - Output nice debugging information
  - Warn when prices aren't within a certain date interval with their usage
  - Render a graph of the actual values of the assets as well.
  - There should be a separate web application that handles this, no need to
    pre-render everything.
  - You need to merge the external entries when multiple ones occur on the same
    date.
  - Handle the various FIXMEs.
=======
* Event

  - Should we validate that the query is legit before we even run it? I think
    so. Compile after parsing.

>>>>>>> e1a5c850

* Booking

  ,--------------------------------------------------------------------------------
    Quandry: booking has to be moved from a validation-only stage, because the
    looser interpolation will allow algorithms to select the lots, which in turn
    decides which cost basis is used to balance the transaction. This is
    unfortunate, because it was nice to separate this stage entirely.

    At the same time, post-parsing transaction generation (e.g., by plugins) is
    allowed... which means that we need to be able to book _after_ parsing,
    after running the plugins.

    This implies that we need to support some sort of incomplete, intermediate
    state for postings.

    Balancing incomplete postings now also has to occur in a second stage, not
    at parsing time (balance_incomplete_postings()), at least _some_ of the
    time, because the interpolation _may_ depend on the automatic lot
    selection.

    This creates some interesting and difficult changes.
  `--------------------------------------------------------------------------------


  - Parsing will now always return incomplete entries, and all the tests have to
    be adapted to reflect this new fact.

    * Remove booking hacks everywhere; only the loader should perform booking.

    * Remove the beancount.ops.documents plugin, or perhaps make the loader
      operate in a raw mode, e.g. not running any plugins.

    egrep --include='*.py' -srn 'parse_(string|file)' /home/blais/p/beancount/src/python/beancount


  - Write test for beancount.parser.booking.

  - Merge beancount.core.interpolate into booking.
  - Merge beancount.ops.validation.validate_inventory_booking() into booking.

  - This causes a problem because a tag is parsed in '#9.95':
    10 AAPL {45.23#9.95 USD}

  - (Annoyance) Make interpolation.balance_incomplete_postings() return a new
    object and not work destructively. No reason not to.

  - (Annoyance) All functions that return an (entries, errors, options_map)
    triple really should return (entries, options_map, errors), in this order.

  - Create a b.c.data.transactions_only() function to this common type of
    filtering and grep/replace everywhere. This is just too common not to create
    a utility.


* Requirements for Shipping 2.0
* File Cleanup

  - Remove plugins from ops, remove algorithms from core:

      (Also remove "documents" option and move that as input to this plugin.)
      b.ops.documents       -> b.plugins.documents  (not sure if breaks)

      b.core.getters        -> b.ops.getters (does it add deps?)
      b.core.realization    -> b.ops.realization (does it add deps?)

  - Define a C extension module to implement D().
    This function should catch useless errors from the cdecimal library:
      Declined: [<class 'decimal.ConversionSyntax'>]
    and always provide the input string so we can debug WTF happened.


* Explicit Tolerance

  - Make the printer support explicit tolerance syntax. This is crucial for
    round-trip.

* Metadata and Experiment Flags Registry

  - Create a registry of all metadata fields being used in the system, with

    documentation for each, so that it does not end up becoming a mess.

  - Ditto for experiment flags. These should be documented in a single place as
    well. This is all easy.

    Also: Fail if the experiment flag is not a supported one.

  - Document experiments as well, and how to list the available ones
    (bean-doctor should be able to do this from the registry).


* Priorities
** Notes

  - Move out the price fetch to src/python/beanprice module, should be
    independent from LedgerHub and it should just work, remove script.

  - Complete documenting taxes (this is a great time for it)

  - Implement CSV output for bean-query (redstreet)

  - Implement queries on metadata fields (for portfolio analysis aggregations)
  - Implement the dashboard on the example file, take the code out of my
    private code stash and share.

  - Convert example file to use beancount.plugins.ira_contribs plugin.

  - Change name of IRAUSD to 401KUSD or USD401K

  - Complete double-entry introduction document & presentation

  - Fetch missing prices for my ledger file and recompute returns.
  - Returns calculation should spit out missing prices.
    Automate returns calculation.

  - Write a wash sales calculation code that can input from either a Beancount
    input file or a spreadsheet.

  - Limbo accounts: Start a document on handling limbo accounts, summarize all
    info from emails.

  - Complete text-statements to text for bean-report and ELI, complete with
    --date on those reports.

  - Export "net worth over time" project.

  (booking)
  - Change booking to always have lot-date and list trades automatically.
  - Report trades, all bookings should be findable after the fact using a link.
    This can be added without doing full booking.

  (query)
  - Implement implitict GROUP BY and BALANCES ... WHERE syntax
  - Implement output format options (esp. CSV for spreadsheets).

  (documentation)
  - Slide: 4 methods: bean-web, bean-report, bean-query, write script + plugin


** Establish Display Precision

  - Create a page in the web view that lists the various precision - by
    example - inferred in the global DisplayContext.

  - Make setting the precision from bean-example easier (provide a method to
    create that format and update without conversion on the DisplayContext
    itself).

  - In the DisplayContext, implement caching of the formatters created to
    increase speed, especially for printing a single entry repeatedly.

  - Implement reserved number of digits.

  - Add docstrings to DisplayContext.

  - Make the query_render routines use a DisplayContext object to compute their alignment.

  - In the EntryPrinter(), figure out the maximum width of accounts and set it up.
  - Add a "target num columns" instead of a "min_width_account" to the
    EntryPrinter and figure out the min_width_account automatically from it,
    depending on whether we've got render_weights on or not. Use hte longest
    possible number of integral digits required from the DisplayContext in
    order to make this tight.

  - Add an option for the DisplayContext to issue a warning if numbers are
    rendered through it that lose some precision.

  - Add "display_precision" input file option whereby the user can set the
    precision to be used by each currency.


** Misc

  - bean-doctor context does not render all digits... it should render all the
    numbers as represented in memory. Don't round those numbers.

  - Add a --auto-everything option to bean-check that automatically inserts a
    beancount.plugins.auto_accounts directive and more.

  - In the parser or in the validation, check that the price currency matches
    that of the cost currency, if both are specified!

       2011-01-25 * "Transfer of Assets, 3467.90 USD"
           * Assets:Investments:RothIRA:Vanguard:VTIVX  250.752 VTIVX {18.35 USD} @ 13.83 CAD
           * Assets:Investments:RothIRA:DodgeCox:DODGX  -30.892 DODGX {148.93 USD} @ 112.26 USD


  - Add a special PYTHONPATH for ledgerhub binaries, to override Beancount to
    its custom version.

  - The 'balances' report should also support a WHERE clause as a nice
    shorthand. I would use that all the time myself if I could.

  - Add a query_env function to output the root type of an account, e.g. 'Assets'.

  - Replace the portfolio script by a bean-query command that will use metadata
    on the commodities (!). This will simplify things a lot and be more
    flexible. These are really just aggregations of a different kind.

  - Create a function to identify whether a Position/Inventory is cash... use
    this to reproduce/replace the 'cash' report. Use the same rule from
    bean-report.


  - Complete converting price fetching script to use meta-data only and remove
    blais.prices. Also convert the example to declare commodities and the price
    fetching script should just work.



  - Fix the closing criterion for empty accounts.

      "I used to have it so that accounts closed before the beginning of the exercise
      (in the reports) would not appear. Accounts closed at the end of the period but
      with some activity within the period would appear (so you can click on them and
      see their journal). Opened accounts with a zero balance would, too. Closed
      before begin + no activity = no show."

        2000-01-10 open Assets:Continuing
        2000-01-10 open Assets:Empty
        2000-01-10 open Assets:Terminated

        2000-01-10 open Equity:Whatever

        2014-03-10 *
          Assets:Continuing       110 USD
          Assets:Terminated       120 USD
          Assets:Empty            130 USD
          Equity:Whatever

        2014-03-30 *
          Assets:Terminated      -120 USD
          Assets:Empty           -130 USD
          Equity:Whatever

        2014-05-15 close Assets:Terminated

        2015-01-10 *
          Assets:Continuing       110 USD
          Equity:Whatever


  - Review all the code that is an effective switch/case on directive types and
    add checks for unknown directives. Make sure Commodity is being handled
    correctly. Grep for isinstance. Add else clause everywhere none was, e.g.
    https://bitbucket.org/blais/beancount/src/0e3be569f32a80411df8396d42d5e5ac3487a68f/src/python/beancount/core/realization.py?at=default#cl-292


  - Make prices required to always be positive, including with @@, and err on
    negative amounts for prices. This will match Ledger semantics and will
    remove one degree of freedom that wasn't necessary.

  - Add the capability to issue warnings when the price database is queried for
    a specific date but the price point is too distant from the requested date.

      "One thing I want to do soon is to issue warnings when the price database is
      looked up and the price point is too far from the requested date, so that the
      user could go fill in the missing prices. I'd probably issue price entries with
      the approximated price (approximated with a distant date) and then feed that
      into another script that would fetch prices for those directives."

  - (easy) Don't render postings in the HTML interface by default. The detail
    can be made available via bean-query now, and users can click on /context
    link in order to get the full transaction detail. Journals should be
    summaries. Add an optional argument to turn it on/off, but it should be off
    by default.

  - (easy) Make b.w.web also 'app.options_map' instead of 'app.options'.

  - (easy) Make _all_ plugins accept a configuration parameter, unconditionally. The
    interface should be this regular.

  - Don't install all the _test.py files, make sure they're not installed, + add
    a lint check that ensures the non-test files are never importing any of othe
    test files.

  (web)
  - Make the web interface not render postings anymore by default.
  - Rename /context to /entry

  - USEFUL. Issue warnings if the price date is too far from the requested
    market value date. This will help with returns, a lot. You should likely do
    this in the price_map object, in the lookup function, maybe, so that all
    modules benefit from the feature. You could ideally provide a date and a
    tolerancen, and somehow issue warnings automatically.

  - Fix FIXME in beancount.projects.returns, from DClemente issues.

  - In balance/aggregate reports, render the balances for parent accounts too.

  - Make bean-web and bean-query use the DisplayContext object in order to
    render all their numbers. Users are noticing, this is annoying.


** Documentation / Ongoing

  - Write out the taxes section, you have all the details, no need to wait

  - Update the example file in order to include support for the commodities.

  - Make a single doc / single about the four tools that can be used to get
    information out of Beancount and make their sections short and link to a
    dedicated doc for each. The four-out structure of this document should be clear.


  - Start a doc on limbo accounts, including the email thread with mharris & redstreet0.


  - Write a script to automatically convert and upload the docs for the shell
    functions and what-not into a Google Docs that we can open with a web
    browser. Write a script to spit it out in a nice format and upload.

  - Document the @@ and {{}} syntaxes (see Matthew Harris email), especially as
    they replace to price.

  - As an aside, I see that the grammar supports @@ and {{}} syntaxes, but they
    don't appear to be documented in the language manual.

      Oh I hadn't noticed... I will document those, thank you for reporting this
      oversight.

  - In the comparison doc: describe how Beancount has asset types

  - Comparison w/ Ledger doc: "balance sheet and closing of year"

  - A nice new Health Care section is nearly complete... complete it with DEDUC
    and COPAY legs explanation. Write an accompanying plugin to insert the
    deductible tracking and what-not.

  - Write document on converting between implementations

  - Complete "How Inventories Work?"
  - Complete intro document on double-entry bookkeepingk."
  - Complete Design Doc

  - Change documentation script to try to download to ODT format and then batch
    format to ebook

  - You should have a dedicated section of your document that explains how market
    values are reported, that is, via the unrealized gains plugin. Also provide a
    market() function, to value holdings.

  - Finally bake a PDF of all GDocs documentation and add a link to it. Should
    be mobile-friendly.




  - Add README for example files
  - Implement example for documents
  - Implement example for import
  - Implement example for dashboard
  - Implement example for prices

  - Merge "Getting Started with Beancount" & "Tutorial & Example" into a single
    document. See comments from:
    https://docs.google.com/document/d/1w5wWVFuPe6H2Aeex8iqCL8YfAO6xNZgzmrnRNlvxJec/

  - Merge "A Comparison of Beancount, Ledger & HLedger" & "Beancount History &
    Credits" documents into one. See comments from:
    https://docs.google.com/document/d/1w5wWVFuPe6H2Aeex8iqCL8YfAO6xNZgzmrnRNlvxJec/

  - Move the "spreadsheet / mint / quicken / quickbooks / gnucash / sql"
    comparison bit out of the "Motivation" document into the "Comparison" document.
    See comments from:
    https://docs.google.com/document/d/1w5wWVFuPe6H2Aeex8iqCL8YfAO6xNZgzmrnRNlvxJec/

  - Make the four extraction methods clear, create a "part" for the four docs.



** Streamline Commands

  - I plan to remove bean-example and move that into a bean-doctor subcommand.

  - bean-sql is a bit of an experiment, I'm not sure we need it, but I want to
    keep the functionality.

  - Maybe bean-bake could be folded into bean-web.



* Commodities

  - Because of the way we currently deal with stock splits, allow a list of
    commodity names on the commodity directive, so you can do this:

      1998-01-01 commodity CRA,CRA1
        name: "Celera Corporation"
        asset-class: "Stock"
        ticker: "CRA"
        quote: USD



* Query Language
http://furius.ca/beancount/doc/proposal-query

  - Render to CSV as soon as possible, this makes it possible to export.

  - Add dot-syntax to be able to run inequalities against the balance, e.g.
    balance.number < 1000 USD, or parse amounts, units(balance) < 1000 USD.
    Some users have inferred that this would work, so it's probably intuitive
    to others too.

  - Create tests for all the realistic test cases
    Use cases:

     # FIXME: About balance reports, what is the recommended way to remove empty
     # balances? e.g. on a balance sheet when using the CLEAR option.

     # holdings --by currency:
     #   SELECT currency, sum(change)
     #   GROUP BY currency

     # holdings --by account
     #   SELECT account, sum(change)
     #   GROUP BY account

     # networth,equity:
     #   SELECT convert(sum(change), 'USD')
     #   SELECT convert(sum(change), 'CAD')

     # prices:
     #   SELECT date, currency, cost
     #   WHERE type = 'Price'

     # all_prices:
     #   PRINT
     #   WHERE type = 'Price'

     # check,validate:
     #   CHECK

     # errors:
     #   ERRORS

     # current_events,latest_events:
     #   SELECT date, location, narration
     #   WHERE type = 'Event'

     # events:
     #   SELECT location, narration
     #   WHERE type = 'Event'

     # activity,updated:
     #   SELECT account, LATEST(date)

     # stats-types:
     #   SELECT DISTINCT COUNT(type)
     #   SELECT COUNT(DISTINCT type) -- unsure

     # stats-directives:
     #   SELECT COUNT(id)

     # stats-entries:
     #   SELECT COUNT(id) WHERE type = 'Transaction'

     # stats-postings:
     #   SELECT COUNT(*)

     # SELECT
     #   root_account, AVG(balance)
     # FROM (
     #   SELECT
     #     MAXDEPTH(account, 2) as root_account
     #     MONTH(date) as month,
     #     SUM(change) as balance
     #   WHERE date > 2014-01-01
     #   GROUP BY root_account, month
     # )
     # GROUP BY root_account


     # Look at 401k
     # select account, sum(units(change)) where account ~ '2014.*401k' group by 1 order by 1;


     # FIXME: from mailing-list:
     # SELECT account, payee, sum(change)
     # WHERE account ~ "Payable" OR account ~ "Receivable" GROUP BY 1, 2;


     # FIXME: To render holdings at "average cost", e.g. when aggregating by account,
     # you could provide an "AVERAGE(Inventory)" function that merges an inventory's
     # lots in the same way that the holdings merge right now. THIS is how to replace
     # and remove all holdings support.



  - Use the display_context in the BQL rendering routines instead of using the
    display precision mode in the displayed numbers only.


  - This should fail (it doesn't):

       SELECT DISTINCT account  GROUP BY account, account_sortkey(account) ORDER BY 2;

    I think you need to apply the ORDER-BY separately, and be able to ORDER-BY
    aggregate values.


  - The OPEN ON and CLOSE ON syntaxes get on my nerves. I need something
    simpler, maybe even something simpler for "just this year". Maybe an
    auto-open at the first transaction that occurs after filtering, something
    like this:

       FROM  year = 2014  CLAMPED

    where CLAMPED means (open + close + clear) operations.


  - Add tests for all environment functions

  - Optional: Support a 'batch mode' format to process multiple statements at
    once, reading the input files only once (needs support for redirection of
    output to files).

  - Write a documentation for the query language.


  - In docs: explain four ways to "get data out": bean-web, bean-report,
    bean-query, write script.


  - Create a setvar for style (boxed, spaced, etc.)


  - Rename 'change' column to 'position', and support dotted attribute name
    syntax. It should map onto the Python syntax one-to-one.


  - Compute the special 'balance' row and produce journals with it.


  - Cache .format methods in renderers, they may be caching the formatting
    themselves. Time the difference, see if it matters, look at CPython
    implementation to find out.

  - The current number formatting code truncates numbers longer than the mode
    and should be rounding it. Make it round.

  - Another problem is that although the mode of the precision could be
    selected to be 2, if other currencies have a higher maximum, numbers with
    greater precision than that will render to more digits. This is not nice.

  - The insertion of unrealized value in this test query is the reason we have
    14 digits of precision; this is not right, the unrealized entries should be
    generated with less precision, should be quantized to the mode of the
    precisions in the input file itself:

       select account, sum(units(change)) from close on 2015-01-01   where account ~ 'ameritra'   group by 1 order by 1;


    Time to write test for this, for the mode rounding.


  - Convert the amount renderer to use the display-context.


  - Render with custom routine, not beancount.reports.table

    * Find a way to pipe into treeify
    * Deal with rendering on multiple lines, e.g., for inventories with multiple positions


  - Implement set variables for format and verbosity and display precision and what-not



  - Support matching on other than Transactions instances.

  - You could apply an early limit only if sorting is not requested, stopping
    after the limit number of rows.

  - Implement and support the ResultSetEnvironment for nested select quereis.
    (Actually allow evaluating the SQL against generic rows of datasets.)

  - New columns and functions:
    * Add date() function to create dates from a dateutil string
    * Support simple mathematical operations, +, - , /.
    * Implement set operations, "in" for sets
    * Implement globbing matches




  - Flatten should parse closer to distinct keyword, as in SELECT FLATTEN ...

  - Maybe add format keyword followed by the desired format instead of a set var
    (or add both)

  - Redirecting output should be done with > at the end of a statement

  - "types ..." : print the inferred types of a statement, the targets, or maybe
    that's just part of EXPLAIN? DESCRIBE? Describe prints all the columns and
    functions in each environments? Or is it HELP?

  - BALANCES should use and translate operating currencies to their own column,
    and it should just work automatically. It should pull the list of operating
    currencies and generate an appropriate list of SELECT targets.

  - Create an "AROUND(date, [numdays])" function that matches dates some number
    of days before or after. We should be able to use this to view transactions
    occurring near another transaction.

  - This causes an ugly error message:
    beancount> print from has_account ~ 'Rent';

  - That's weird, why didn't those get merged together, investigate:

     beancount> select cost_currency, sum(cost(change)) where account ~
     'assets.*inv' group by 1 ;
     ,-----+-----------------------------------.
     +-----+-----------------------------------+
     | CAD | XXXXX.XXXXXXX0000000000000000 CAD |
     |     | XXXXX.XXXXXXX0000000000000000 CAD |
     | USD |                                   |
     `-----+-----------------------------------'

    This is probably due to lot-dates not being rendered.

  - You need to support "COUNT(*)", it's too common. r.Count(r.Wildcard()).

  - The shell should have a method for rendering the context before and after a
    particular transcation, and that transaction as well, in the middle. This
    should replace the "bean-doctor context" command.

  - As a special feature, add an option to support automatic aggregations,
    either implicitly with a set-var, or with the inclusion and support of
    "GROUP BY *", or maybe "GROUP BY NATURAL" which is less misleading than
    "GROUP BY *". Or perhaps just "GROUP" with the "BY ..." bit being optional.
    I like that.

    Although MySQL treats it differently: "If you use a group function in a
    statement containing no GROUP BY clause, it is equivalent to grouping on all
    rows. For more information, see Section 12.17.3, “MySQL Handling of GROUP
    BY”."



  - For the precision, create some sort of context object that will provide
    the precision to render any number by, indexed by commodity. This should be
    accumulated during rendering and then used for rendering.

  - Provide an option to split apart the commodity and the cost commodity
    into their own columns. This generic object should be working for text, and
    then could be simply reused by the CSV routines.

  - Add EXPLODE keyword to parser in order to allow the breaking out of the
    various columns of an Inventory or Position. This design is a good balance of
    being explicit and succint at the same time. The term 'explode' explains well
    what is meant to happen.

       SELECT account, EXPLODE sum(change) ...

    will result in columns:

        account, change_number, change_currency, change_cost_number, change_cost_currency, change_lot_date, change_lot_label



  - Idea: support entry.<field> in the targets and where clauses. This would
    remove the need to have duplicated columns, would make the language simpler
    and more intuitive.


  - Idea: Another output data format for the reports/query language could be
    parseable Python format.



  - (query syntax) It *would* make sense to use full SQL for this, even if the
    aggregation method is an inventory.

      targets: units, cost, market, lots
      data-source: balances, journal, holdings
      restricts: ... all the conditions that match transactions, with = ...
      aggregations: by currency, by day, by month, by account (regexp), etc.
      other: filter display, pivot table (for by-month reports), max depth

    You would render these as a table.

  - Implement a "reload" command to avoid having to leave the shell after the
    file changes. Maybe we should even have an "autoreload" feature that just
    kicks in before a query, like the web interface.


  - Move bean-example to being just a doctor subcommand; we really don't need to
    make that a first-class thing.

  - Support constants for flags, e.g. flags.conversion is equivalent to 'C'.
    Add those to our existing unit tests.

  - Create test cases for all query_env, including evaluation. The list of tests
    is currently not exhaustive.


  - Operating currencies getting pulled out are necessary... maybe do this in
    the translation?

  - Support COUNT(), and COUNT(*), for this question on the ledger-cli list:
    https://groups.google.com/d/msg/ledger-cli/4d9ZYVLnCGQ/ZyAqwZE-TBoJ
    Try to reproduce this specific use case.


** V2

  - I think we can do prety well like this:

      SELECT ... FROM transactions|postings|balance|...
      WHERE ANY(...)
            ALL(...)

    I'm not sure where OPEN CLOSE and CLEAR all fit though.


* Standalone Tools

  - Build a function and command-line tool that can injest either a table of
    results or a CSV file and infer that an entire column is of numbers and
    pairs of numbers and can accordingly split the column into multiple columns
    and put the currency in the header so you can import that up to a
    spreadsheet.

  - Build an 'statement' tool that will render a treeified balance sheet in two
    columns! Limit it to use the beginning of a line, and hard-code to use the
    five known categories (optionally changeable). It's okay if the tool is a
    bit more limited than treeify. It should optionally do the treeification.
    It should also optionally sort the account names (or not).

    * Add a --title option to render at the top.

    (A two-column tool to convert one column into two columns (for text mode
    balance sheet and income statement). The equivalent UNIX tool does not
    exist. Select columns by regexp on prefix.

  - Build a simple 'colrneg' tool that just highlights numbers as green or red
    depending on if positive or negative.

  - 'csv-pivot': build this: a script that can accept a CSV file and render a
    CSV pivot table from it. The reason we need support is in order to carry out
    operations on columns of inventories. Maybe we should impleemnted some sort
    of swiss-knife tool that is able to parse inventories from columns and
    perform various operations on them, aggregations, etc. using Beancount's
    Inventory() class. This could be a powerful tool! Make it possible to parse
    and create Inventory objects from cells.

  - Perhaps should build a version of treeify for internal usage that works on
    HTML columns, off of HTML text. Or BETTER: just a stateful tool that can
    transform an account's name to indent it properly every time you feed it the
    full account name! This could be used by the routine that want to render
    columns as tree. Maybe 'treeify' should use that as well. That would make a
    lot of sense.


* Deal with Rounding
http://furius.ca/beancount/doc/propostal-rounding

  - Check Vanguard rounding... do they maintain a higher precision internally?

  - Implement experimental precision check suggested by Nathan Grigg
  - Implement Equity:Rounding accumulation suggested by Nathan Grigg

  - Remove b.c.amount.DISPLAY_QUANTIZE if possible.

  - Make (SMALL_EPSILON) balance tolerance user-configurable before release.

  - Infer precision from numbers like this:

      >>> d = Decimal('1.2300')
      >>> getcontext().power(10, -(len(str(d).split('.')[-1])+1)) * 5
      Decimal('0.00005')

  - Maybe provide a way to make thhis tolerance settable by commodity.
    (See thread w/ Nathan on the mailing-list)

  - Doc: https://groups.google.com/d/msg/ledger-cli/m-TgILbfrwA/YjkmOM3LHXIJ

  Alright, so here's what I propose:

  - I could add an option for the user to insert the name of a rounding account.
  - This option would be empty by default, and the current behaviour would not
    change.
  - However, if you set an account for it, all transactions with an inexact
    balance will receive the balance amount (and perhaps have a new leg inserted
    on them automatically).

  Would that be a reasonable compromise? With no account, you get 0.005 looseness
  (or whatever this becomes if inference is implemented). With an account, you get
  precise balances throughout, but no manual input is required.

  - Complete and merge sampled_quantization


* Inventory Booking Proposal
http://furius.ca/beancount/doc/proposal-inventory

  - Make a temporary hack to disable strict checks on a per-account basis. This
    will keep us going against average cost until the full inventory proposal
    is implemented.


      "The inventory booking proposal for average booking won't be implemented in
      the next few weeks... I'm tempted to think that maybe I should provide a way
      to disable the strict balance checks in the interim. This way we could enter
      the transactions without matching lots strictly... at least all the data
      would be present and the balance checks would work.  Would people think it's
      a good idea?  I would do this by extending the default value for the type of
      booking is intended to take place (as in the inventory proposal) and add a
      new value for it, i.e,. in addition to STRICT, FIFO, LIFO, AVERAGE,
      AVERAGE_ONLY, I would add NONE. I would use the proposed syntax extension for
      the Open directive, e.g.

      2014-08-84 open Assets:US:Vanguard:VIIPX    VIIPX    "NONE"

      This also means that you could setup all your accounts to remove all inventory
      booking, which results in a booking method similar to Ledger (no checks and no
      errors), by setting the default value for it, like this:

        option "booking_method" "NONE"

      This could appeal to those who would like less checks, like Ledger, or who are
      converting their Ledger ledgers to Beancount.

      Down the road, the inventory booking would use that and implement all methods,
      but for now, only the balance check would consult that value and disable the
      check if the default booking method is "NONE". I think I could easily hack that
      in in a few hours."



  - Implement the proposal


  - (design) New inventory booking:
    1. for each posting, classify by currency
    2. for each posting at cost, classify whether position augmentation or reduction
    3. For position reductions, match against inventory
    4. Within currency groups, process interpolation, including those in
       position augmentations

    It should be possible to do something like this for cost basis adjustments:
       Assets:Account         -10 MSFT {34 USD}
       Assets:Account          10 MSFT {USD}
       Income:PnL             400 USD

    (See doc on Smarter Elision for a better version of this)



  - Separate inventory booking to be implemented in a plugin. It should do
    three things:

    * Find matching lots and raise errors when not found

    * replace all partially specified lots to their fully specified versions
      (they matched lots). For augmenting lots, this means insert the date. For
      lot reductions, it means, find the matching lot and use that instead of
      the partially specified one.

    * Insert links on matching lots, so that trades can be identified a
      posteriori.

    This means, move beancount.ops.validation.validate_inventory_booking() to
    its own file and make it do the three steps above.



  (avg cost idea)

  - Docs for inventory booking: Add {* 634.23 USD} idea for average cost
    booking: there should be an optional amount, and the star just means "before
    and after". Add this to B docs.

  - PROBLEM: You need be able to provide the cost with both and addition and a
    reduction, e.g.
       -2 HOOL {* 650 USD} ;; Should be possible even if current avg cost if 600 USD
        2 HOOL {* 650 USD} ;; Means "add at this cost and then convert to avg
    cost"

    This is nice! The "*" now always means "after applying this operation,
    convert to avg cost.".



  - You should add tests to ensure that an Inventory() can never have positions
    created with a cost of the same cost_currency as the currency. This should
    be enforced in the Position object itself.

  - After it's done, merge back branch 'sanscost', and we should be able to
    make this work using the total cost value on the lots.



  - Implement a report of Trades booked in the list of filtered transactions!
    Trades should be automatically identified by the booking process, with
    its own namespace of links. Then allow producing suitable reports for trades.

  - (reports) Bring back the trades report into the mainline version, using
    inventory reductions.

  - (reports) We really do need to report on position reduction as TRADES. This
    is an important report to generate! This should be done separately from the
    improved inventory booking method.

    This report needs to include the long-term vs. short-term nature of those
    trades! The right way to do this is to run a separate plug-in that will
    add appropriate #long-term and #short-term tags or meta-data to those
    transactions, based on their booking dates..



  - Add the acquisition date to each lot, so that short/long-term can be
    calculated for the lot. The goal is to enable the automatic calculation and
    reporting of long vs. short capital gains.


* Removing Holdings

  - I think there's a way to simplify holdings: you can probably remove the
    "Holding" type and replace that with a Posting, which really, is much like a
    Holding, it has an account and a position, and a price.... That would
    normalize Holding quite a bit, even if it means we end up adding a few
    unused slots to Posting. I'm happy to do that! Simplify simplify simplify...
    always.

  - Along with the new inventory, you can make Holding -> Position. This makes
    a lot of sense actually. Do do this!

  (work on holdings)
  - Support output format "beancount" for holdings, use a single file instead of
    a holdings I/O file (merge holdings.csv + prices.beancount -> holdings.beancount)
    This would be much nicer.

  - Check holdings I/O by saving and reloading a list of holdings created from
    a set of entries (with sales, just to make sure).

  - In add_unrealized_gains(), convert to use our holdings aggregator.

  - Build a new category to portfolio to identify accountings holding
    "Uninvested Cash", which should be cash available to invest now.


* Sign Normalization

    - Allow sign normalization:

    * Add an option to the parser to allow signs to be entered with the "all
      positive" convention, and actually invert the signs right at the output
      of the parser.  Balance errors should be enhanced to emphasize which of
      the postings should be increased or decreased, based on the sign of the
      balance error and the type of each account.

    * For display, in the shell, provide a SIGN(account) function that allows
      the user to multiply the inventory by, or a NORM(inventory, account)
      function that would do that itself on the inventory.

    This whole thing should be a minor version. This would be a valuable feature
    IMO, allowing users to choose their favorite convention would be a plus.

  - Do support rendering options to invert the amounts of the minus accounts.
    This is an important feature.


* Transfer Accounts

  - Transfer accounts should be a priority. You need to be able to support a
    single transaction that gets amortized over time.



* Trading Accounts & Conversions

  - Write a document to explain how conversion entries work.

  - Idea for a plugin: Create a new plugin that automatically inserts legs for
    the "Trading Accounts" methods described here:
    http://wiki.gnucash.org/wiki/Trading_Accounts
    http://www.mscs.dal.ca/~selinger/accounting/tutorial.html
    http://www.mscs.dal.ca/~selinger/accounting/gnucash.html
    This should be implementable via a plugin.
    The resulting Conversions entry should be empty...

  - Make conversions report sum up to zero by adding a similar conversions
    entry as for the balance sheet.


* Performance

  - (validation/performance) Optimize the performance of validations and bring
    all the HARDCORE_VALIDATIONS in by default.

  - Maybe the builder should have a 'filename' state that only gets changed here
    and there instead of getting that fileloc argument passed in every time on
    every rule. Maybe we just always get the fileloc from the parser.c as in
    NUMBER. I think it might make the parser more efficient too... try it out,
    do timings, see how much it improves parsing performance.

  - See if you replace BUILD()'s PyObject_CallMethod to this how much faster it
    gets: "Note that if you only pass PyObject * args, PyObject_CallMethodObjArgs() is a
    faster alternative."
    https://docs.python.org/3/c-api/object.html


  - (performance) Profile the web pages, if account_link() is high, provide an
    explicit cache for each unique view. (We had to remove this when we
    simplified the function using build_url for adding tests.)

  - (performance) Implement the stable hashing function in C and reinstall the
    validate_hash test.

  - (performance) Implement inventories in C and reinstall the
    validate_check_balances test.

  - (performance) Don't pass in the FILE_LINE_ARGS on function calls, these
    should be part of the context of the parser, should be gettable only on
    demand.

  - Can I use Py_RETURN_NONE in order to incref and assign, in the lexer,
    instead of doing it in two steps?

  - Optimize the main update() routine that is called in display_context.





* Dashboard

  - Create new project doc: Computing portfolio returns using Beancount

  - Bring in all the generic functions from experiments/returns/returns.py into
    core beancount. Bring in returns as a plugin.

  (portfolio)
  - Move portfolio code our of experiments

  - Move 'portfolio' and other experiments to be its own library, under the
    main source tree, validated and all.

  - In holdings: create the concept of a "composition" which can be associated
    to any holding, based on the (account, currency, cost-currency), and which
    is a vector of proportions to be normalized and associated to the holding.
    You should then be able to compute the sum total of all compositions. This
    should be a generalized concept, with the following applications:

    * Liquidity (how easy is it to get money out of this account?)
    * Taxability (pre-tax, roth, after-tax, usually 0 or 100%)
    * Sector, industry exposures
    * Currency exposure
    * ...



* Plugins

  - Create a plugin that allows you to replace the date with some of the
    metadata fields, e.g. to create alternative date histories.

      "Note that if you _really_ badly wanted alternative history, you could you could
      easily enter alternative dates as metadata (Beancount will recognize and parse
      a datetime.date type as a value for metadata) and you coudl write _very_ simple
      plugin that converts all the transactions to use the alternative date where
      present in the metadata (or otherwise leave the date as is). You could even
      define yourself multiple different sets of alternative dates by using different
      metadata fields... you can go crazy if you like and create multiple versions of
      history that way. But that would be segregated to a plugin so I'm comfortable
      with it, do whatever you like in plugins, they're perfect for experimentation."

  - Create a verification plugin that verifies that the balance of an account
    does not go under some negative threshold below/above zero. This way you
    could check that account balances are of the expected size. (The plugin
    should accept transient negative balances within the day though, as those
    are order-dependent.)

  - Create a verification plugin that checks that there is a single currency in
    use per account. Check Open directives, also check actual usage.

  - Create a verification plugin that checks that all uses commodities have a
    corresponding commodity declaration. For those who like it airtight.

  - Put all verification plugins, including nounused and noduplicates under
    beancount.plugins.constraints.*.


  - Would it make sense for every plugin to provide a validation function? We
    could then move all the validation routines in their plugin file. I very
    much like this idea: it creates more isolation for routines and less
    dependencies. Open/Close, Balance checks, do seem to be able to fit in this
    category. Those functions should return only a single list of errors, no
    entries, and the calling function should perform a simple hash check to
    ensure that the mutable portion of the entries hasn't been modified by the
    user-provided validation functions.
    'beancount.ops.documents' could benefit from this split.

  - Idea for an additional check: a plugin that computes the weight using the "@
    price" value on a posting held-at-cost, checked against the rest of postings
    minus income (gains) accounts.

  - Idea: a plugin that autopads all initial balance assertions! Do it for
    demos, will be very useful for making demos easier, not having to be so
    strict.

  - Deal with wash sales... complete doc, call MSSB to figure out if/how they
    adjust the cost basis of a future stock vesting event.

  - Idea: Write two plugins...

    * One that check that all the postings with a particular flag on them
      balance to zero.

    * One that forks out all postings with a particular flag to a separate
      transaction.

    This is from an email thread with redstreet0 in Jan 2015:

    I said: "

       - Define yourself a special account under a common base, e.g. Equity:Extra:*
         for all those special accounts.
       - Write a plugin that will ensure that for all transactions that include at
         least one posting on an Equity:Extra account, the sum of all the weights of
         these postings is zero.
       - If you want to automatically fill in missing postings these accounts, you can
         also do that from a plugin.
       - Your plugin should be configurable with the root account you want to make
         special in that way, in this case "Equity:Extra". See other plugins for how
         to pass in a configuration.
       - You can optionally filter out all those Equity:Extra:* postings in the
         reports using the FROM syntax. Otherwise the detail of the Equity:Extra
         accounts in the balance sheet will be pretty harmless anyhow, but you could
         remove it.

       Note that instead of identifying these special postings using a known root
       account, you could instead trigger that capability by using posting flags.

       (Also, note that if all you care about is the balanced virtual accounts, that's
       entirely equivalent to a second transaction on the same date. I could be
       convinced to add that in, a special state for a subset of postings, as a
       "shadow transaction" whereby the parser splits the single transaction into two
       separate ones, perhaps adding a tag to the shadow one so that you can filter
       them out at will. That could be implemented as a plugin, BTW, separating
       postings that have a particular flag on them.)

    ". This could be used to simulate balanced virtual postings.

  - Generalize the scope of Document directives so that they don't just point to
    filenames, but can hold references to arbitrary document ids.
    * Rename the field from 'filename' to 'document'
    * Make the verification of that field against a filename option, enabled by
      a plugin.
    * Notify bw3443 about this.


* Basic Directives as Plugins

  I recently teased out that many of the basic functions can be implemented as
  individual stages of transformations on the list of directives. This started
  out as a way to add plugins by adding a custom transformation stage, but now
  I see that if I can make the parser able to consume generic syntax that might
  allow extensions, and to allow these plugins to specify new directive types
  for extensions, I might be able to shove a *lot* of the existing
  functionality into nice isolated plugin modules. Even functionality as basic
  as Balance checks.  I'm not going to to do this in the first release, but I
  want to set the stage for it.


* Fix Unrealized Gains

  - IMPORTANT: Unrealized gains for opened periods should show only gains since
    the openings. In other words, unrealized gains should be realized
    marked-to-market at the time of open.

  - Unrealized gain when rendering for closed years does not appear.
    Perhaps we should insert the unrealized gains during close operation.

    Idea: close realized gains along with close(), so that they don't show up for
    the latest year.

  - Unrealized gains should be modified so that they replace the book value of
    the positions that they adjust, and can be applied at multiple dates. Then,
    the realization should automatically occur both at the beginning and end of
    reporting periods.



* Inter-Account Booking
http://furius.ca/beancount/doc/proposal-inter

  - Idea: option to search a lot from any account, not just the current account,
    and cause an automatic lot transfer. Must match shares in the current
    account, but the lot with the corresponding cost could come from any
    account.

  - Create new proposal doc: Inter account transfer


* Better Errors & Errors as Directives

  - Enhance error reporting! Make all errors possibly hold on to a list of
    entries, not just one. Many, many errors will benefit from this.



  - The creation of exceptions should be made easier: each error class should
    inherit from a base class that is able to accept an optional list of
    entries, that would automatically render the fileloc of each of those
    entries, and that would use the fileloc of the first entry in order to
    render the location of the error. If no entries are specified, an OPTIONAL
    fileloc= parameter should be provided to specify where the error occurs.
    This will make creating errors a lot easier and nicer.

    As part of this, we should also somehow produce a list of all possible
    errors with a lavish description.



  - (architecture) Seriously consider merging entries and errors; errors are
    just a special type of entry, and they have dates, and they get rendered in
    journals. This could make a lot of sense.

  - Interesting idea: Maybe instead of returning errors, "errors" could simply
    become "Error" directives and be inserted into the flow, and picked up by
    the various rendering routines in different ways?!?  I love this. One less
    thing to return. Hmmm ponder it seriously.


  - Refine 'source' attribute on all directives: For .source, instead of '<...>'
    for the filename, we should use a scheme:..., like file://..., and
    plugin:beancount.... . This makes a lot more sense. The lineno still needs
    to be separate, we need that for sorting and prefer not to have it part of
    the string.


* Pertaining to Old Reports


* Include Directive

  - Support an include directive that is a URL, in order to fetch lists of
    prices updated remotely, or via crontab. This way the dashboard does not
    have to include code that fetches prices.


* Payees & Subaccounts

  - Idea: Allow sub-account names to include a special character, e.g., '#',
    (only one) that would indicate to the reporting facilities that, by default,
    the aggregation should be reported to the parent account. A "detail" or
    "verbose" switch could be used to trigger the detailing of subaccounts. For
    example,

       Expenses:Health:Medical:#Claims
       Expenses:Health:Medical:#PatientSavings
       Expenses:Health:Medical:#ClaimsPayments

    would be reported as

      Expenses:Health:Medical

    by default, but with the detailed switch, would be reported as

       Expenses:Health:Medical:Claims
       Expenses:Health:Medical:PatientSavings
       Expenses:Health:Medical:ClaimsPayments

    This could be used for various subaccounts actually. It's a nice way to
    guide reporting that does not complexify the semantics.


  - Idea: in the query language, provide a special Account:Payee field, in
    order to play with the notion of payee-as-subacccount often discussed.

    could also provide a clean_payee() function, that would attempt to clean
    the ugly payee names!



* Project: Auto-transfer Inference

  - IDEA: Using inference and a reasonable buffer amount, can I automatically
    figure out how much extra cash from checking can safely be transferred out
    for investing? i.e. sum up upcoming expenses (rent + cc) and expected
    salary payments, and calculate it automatically. Not obvious, but why not?



* Project: List Unverified Postings

  - Idea! Allow the selection or reporting of all the postings since their
    balance check in each account. These postings can be called "unverified"
    and it should be possible to report just those. Maybe we can restrict
    further to the list of those without a '*' flag, or maybe just those with a
    '!' flag. "Show me all that's unverified right now."


* Invariants

  - options['commodities'] is currently where the list of all commodities seen
    from the parser lives. The beancount.core.getters.get_commodities_map()
    routine uses this to automatically generate a full list of directives. An
    alternative would be to implement a plugin that enforces the generate of
    these post-parsing so that they are always guaranteed to live within the
    flow of entries. This would allow us to keep all the data in that list of
    entries and to avoid depending on the options to store that output.

    This should probably be combined with a similar step that similarly
    enforces all unopened accounts to have an Open directive as well.


* Pending Removals / Remove Deprecated Things

  - Remove the exp-legacy-fixed-tolerances experiment flag.

  - Remove support for legacy, PIPE, Not needed.

  - Remove negative number warning and __ setting


* Current / Misc / To Be Classified

  (This is a grab bag of ideas. When I have a new idea coming to me, I don't
  have time to think about where to put it, I just come here and jot it down.
  Every couple of months I clean this mess up and put it in the sections below.
  Please excuse the mess. Of course, I'll clean it up before every release.)


  - Reconcile all usage of account regexps to beancount.core.account.ACCOUNT_RE
    throughout the code  (grep --include='*.py'  -srn A-Z    ~/p/beancount/src/python/beancount).


  - What happens if you specify the same plugin twice, with different
    configuration strings?


  - Provide a way to save and easily render a query, from the input file. e.g.

      2015-09-23 query "cash" 'SELECT CONVERT(SUM(position), "USD") WHERE account ~ "Cash"'"

    Typing "cash" in the shell should run this query.

    Also, there should be an option to bean-query (or less likely, a dedicated
    command) to generate all the queries defined in an input file.


  - web: Don't render the transaction detail anymore; instead, the full context
    should come up in a tooltip that is computed on-demand. Rendering the basic
    table should not have to render all the detail upfront, that is always
    overkill.

  - Highlight (e.g., in the color red) the postings to accounts that are in
    contra value, e.g. a positive Income, or a negative Expenses posting.



  - query: Provide a column for the "other accounts" of a selected posting's
    transactions, so you can select that.



  - Great idea: Make the printer able to (1) output "incomplete" entries and (2)
    print out the entries in the order of (filename, line-no) in which they were
    parsed, to produce a file that is as close as possible to output. (bw3443
    asked for this in order to make modifications to his input and push that
    back out to a file, this could be useful.)


  - AWESOME IDEA: Write a script that, given an input file with various sets of
    transactions, will find sections with most similar transactions in a
    destination file (the main file) and automatically insert those transactions
    in the destination file in the right place and run a diff with it. This
    should be part of the import suite. Do this as a post-process to import!
    Maybe use org-mode or other separators as a way to segregate groups of
    transactions.


  - KeyboardInterrupts (if you press it) in the parser will cause errors:

      $ bean-report $L exportpf > /tmp/export.ofx
      blais.beancount:42041: KeyboardInterrupt:

    This is exceedinly rare but maybe worthwhile to catch regardless.


  - Write a script that, given my portfolio of ETFs, will compute the total
    exposure of AMZN (or any other stock) to the entire portfolio value.



  - Implement a DESCRIBE command to the SQL shell in order provide help on the
    available row commands. I think this would be a natural way to do this.




  - An easy way to remove the diff_amount exceptional field from Balance is to
    move it to metadata, and this would be consistent with the goal of plugins
    using metadata for their own goals: assertions of Balance can be see as a
    feature of the plugins.


  - Try creating a "Record" class to replace namedtuple using a class decorator
    and properties.




  - Try removing the 'tags' attribute of transactions by moving it to metadata
    fields and making sure tools are available to perform the same aggregations
    using bean-query and views using bean-web.


  - Make the Pad directive accept #tags and propagate those to the generated
    transactions:
    https://bitbucket.org/blais/beancount/issues/70/add-tag-to-the-pad-directive-and-propagate


  - bean-doctor context should accept a LINK, not just a line number from
    context.



  - Rename test_util.TestCase.assertLines() to assertEqualNoWS().



  - This query works:

      bean-query $L ' balances from flag = "!" '

    But this query fails:

      bean-query $L " balances from flag = '\!' "

    The second one needs to have the flag escaped because of bash shell
    expansion, but the problem is that the escaped backslash appears in the
    output. This is normal bash behavior, but the problem is that the user
    receives no notification of failure in this case. Beancount should detect
    that the string compared to a flag is not a single-character string and
    issue an appropriate error message for it.



  - Make the web application use the regexps defined in common in its paths
    instead of inline ad-hoc approximations. There was never any need to do
    that.


  - Test out removing the circular reference in Posting. This would make writing
    scripts a lot easier and I bet we should be able to make do with per-account
    lists of (Posting, Transaction). Create a tuple type for it, to make this
    explicit. I bet it wouldn't be very much work to make the conversion; try it.


  - A simple code cleanup: Since filtering Transactions out of a list of entries
    is so incredibly common, provide a simple helper in b.c.data to do this.
    filter_transactions() for example, and change all the code everywhere to use
    it.



  - Add a simple overview 'stats' report with output like this:

      Files these postings came from:
        ...

      Unique payees:            2681
      Unique accounts:           151

      Number of postings:       9026 (4.8 per day)
      Uncleared postings:        126

      Days since last post:     -206
      Posts in last 7 days:       30
      Posts in last 30 days:      52
      Posts seen this month:       8



  - Make booking the cost on the same currency as the instrument impossible:

       <account>      1212.023 USD {100.00 USD}

    Ditto w/ the price. This should only be done after allowing zero cost.



  - Compute pre-tax and post-tax net worth reports, based on a "tax" account
    metadata field and some reasonable assumptions.



  - Implement an optional feature that disables the merging of inventory lots
    for all lots except lots without cost. I believe that this won't make any
    difference to the complexity of selecting reducing lots but I want to test
    it out on my real file before committing to the idea. Removing merging of
    lots-at-cost would make the merging logic simpler and easier to understand.

    But what about something like this? Do we want multiple lots here?

       2005-12-29 * "Dividend on NB550"
         Assets:CA:RRSP:NB550            1.340 NB550 {18.2348 CAD}
         Assets:CA:RRSP:NB550           28.646 NB550 {18.2348 CAD}
         Income:CA:RRSP:Dividends




  - WILL report. Create a new type of report that produces a readable document
    with the entire list of accounts and descriptions and account numbers pulled
    from metadata. This document should be attacheable to a will, to describe
    all the accounts, institutions' phone numbers, account numbers, in a way
    that makes it possible for someone executing a will to easily understand
    that full nature of the assets and how to reach the relevant institutions to
    liquidate the assets.


  - Consider allowing a cost basis of zero. (See "Modelling stock options with
    Ledger" thread on ledger-cli).



  - Move the check for zero units ("Amount is zero" from the parser) to a
    plugin, and make this selectively removable.





  - Write the multi-year report and share on the list at
    https://groups.google.com/d/msg/ledger-cli/XNIK853ExNc/CWxSPa-5INMJ

  - Write a utility script that merges multiple reports with a leftmost column
    of account names into a single report with multiple columns.

       SELECT account, bal1, bal2 FROM
         (SELECT account, sum(cost(position)) as bal1
          FROM CLOSE ON 2014-01-01 CLEAR)
         JOIN
         (SELECT account, sum(cost(position)) as bal2
          FROM CLOSE ON 2015-01-01 CLEAR)
         ON account;


  - It would be useful to create a directive that checks that the balance
    of an account in a time interval is lesser or greater than some specific
    amount, e.g.

       Expenses:US:TY2014:SocSec      <= 7254 USD  ;; 6.2% of 117,000 USD
       Expenses:US:TY2015:SocSec      <= 7347 USD  ;; 6.2% of 118,500 USD


  - Implement a check that the sign of a @@ price is always the same as the
    number of units themselves.

  - Make it possible to assert the total cost basis of a particular commodity
    within an account (see Eric Weigle discussion on ledger-cli list).

  - When you will add cost basis to the balance assertions, make the padding
    directive also able to fill in with some cost basis. This would be useful
    for mharris (see discussion on Language Syntax document).

  - Implement a total balance assertion using the following syntax:

      YYYY-MM-DD balance
         account    amount
         account    amount
         account    amount
         account    amount

    The distinction is that it's on multiple lines. Maybe call it balance*.


  - Build library functions to dedent, parse and create single entries, and
    automatically reach up the stack frame into vars to replace. These should be
    used in the example generation scripts and should be as convenient as
    possible for a user to generate new data, because I get a feeling that
    we're going to do this a lot more in the future.



  - Create a plugin that automatically inserts a zero balance check right before
    a Close directive, for all currencies that appeared in that account.



  - Issue warnings when fetching prices with dates that are too far from the
    requested dates. We need to find a way to issue a global tolerance for this,
    that indicates to the user to fill in missing prices that are required to
    carry out particular reporting tasks.





  - Amount and Inventory and other basic classes: You could eventually support
    an implementation of __format__ which attempts to make sense of the
    different components, e.g., apply the format specifier to the number
    excluding the space required to render the currency.




  (query)
  - Journal rendering: add terminal colors (easy).




  - In bean-sql, render out the tags to their own table and create a 1:N join
    table for them. Also, flatten out lots and refer to unique lots so that
    trades can be easily identified by looking at all entries that relate to a
    particular lot.






  - (web) In the web interface, it would be nice to have a fancy overlay here,
    that automatically appears after parsing if there are errors and that
    automatically smoothly fades out.






  - (docs) Write a script to download and bake all my PDFs docs in a printable
    and mobile-friendly formats.
  - Eventually you want to clean up the locations of the example files. I think
    the basic.beancount and starterkit.beancount files aren't really that useful
    anymore, other than for automated testing.
    examples/tutorial/example.beancount should move away from the tutorial files.

  - (docs) I'd like the documentation links to open in "View" mode by default,
    YET still allowing the user to switch to "Suggestion" mode if they want to.




  - (docs) I'd like the documentation links to open in "View" mode by default,
    YET still allowing the user to switch to "Suggestion" mode if they want to.




  - balances report: support rendering the values not-at-cost for HTML reports too.



  (open directives)
  - An invariant that we would love to have is to ensure that after parsing, all
    accounts that are used in a list of entries should have a corresponding Open
    directive for them. This would mean a variant of the validation routine that
    automatically inserts missing directives. At the moment, when an Open
    directive is missing, processing code that assumes they are always present
    might fail. We cannot insert the missing directives in the validation code
    simply because validation code is not allowed to modify the list of
    entries. We could insert a "fixup" step after validation, that does these
    kinds of automatic recoveries. Ponder this for a while.

  - Do we need to insert Open entries for the equity accounts described in
    options? I think we could safely plop that at the very beginning of the
    entries list in the parser.






  - Along with the new inventory, you can make Holding -> Position. This makes
    a lot of sense actually. Do do this!



  - (documents) documents found in parent directories don't end up creating a
    directive because we skip them because we only restrict to accounts which
    have had an open declaration... this is probably not what we want, in order
    to maximize the number of documents captured by this. {fa96aa05361d}



  - Closing an account with a non-zero balance should trigger an error! Right
    now it does not. This is important.



  - (parser) Is it possible to specify no flag on a transaction?, e.g. just the date?

       2014-07-12
         ..

    Does this work? (It would be nice if it did. Make it so.)
    We should change the grammar so that the flag is part of the txn_fields.
    This is elegant: basically, instead of the flag taking the place of the
    transaction, the 'txn' keyword just becomes optional. That's it. DO THIS!



  - (web) All errors should be displayed in an overlay; proper error handling
    and display for the web interface is not optional. This needs to be done
    before shipping.



  - Figure out how to disable googleapis fonts when on a very slow connection.
    I'd like to enable the fonts, but if they cannot be fetched quickly, or
    cached, this should be disabled.



  - (parser) Add an option to the parser to not just ignore unparsed lines, more
    strict.



  - Beancount: Add a "lineno" format for journals that renders in "Emacs errors"
    compatible format, so we can easily jump in time throughout the input file
    instead of rendering a journal. Offer the option to list in reverse to.

  - (rendering) Journals should render in either order.



  - Use the same option on all tools for showing the timings, --verbose timings,
    maybe add it from the loader module.



  - Add an option for spacing in the revamped reports.



  - (pad) Review the possibility of padding units held at cost:

      "The reason it fails is that there must have been units of those commodities
      held at cost before the pad date, and it is an error to pad commodities at
      cost, because Beancount has no way to know what the cost basis of those
      commodities should be."



  - When an error occurs while parsing a directive/transaction, add the ability
    to let the parser skip until the next directive and ignore the parsed
    transaction because of the error. Maybe this should be an exception
    mechanism, or just storing a flag that gets reset when the directive is
    completed. Not sure. This would be a more elegant way to deal with some
    errors.



  - You can implement the sign check for positions held-at-cost only when there
    are other of that same commodity held at cost in the inventory in the
    opposite sign. This should allow holding short positions yet still retain
    the benefit of the check for data entry errors.

    It also removes what for most people will appear as a limitation from the
    docs (although with experience you would realize that it is not much of a
    limitation at atll).



  - There's a fundamental question about which date to be used for pricing
    entries. This really would depend on the view. If this is a period view, the
    date of the last entry is most appropriate. If it is any other kind of view,
    the latest price is best. All the reports should be adjusted for this.



  - Register (with filter) should have "print" mode that also includes
    file:lineno so that we can make Emacs "jump" between the transactions in
    the order they appear.



  - Idea: Add an option for triggering strict validation?

      option "processing" "strict" ; Plugins including the hardcore validation are run.

    Somehow making the hardcore validation into a plugin might be a good way to
    provide a strict mode.  Also, you could build a beancount.plugins.builtins
    module that defines the list of default plugins that gets run instead of
    having a list in the loader. This way the user could easily invoke it at
    any point in time.



  - (reports revamp) Write a generic test that simply enumerates all the
    reports and invokes them with their default values. This should extend
    automatically when new reports are created.


  - (trial balance) In order to zero out the trial balance perfectly, you could
    insert a conversion entry at the end of it, in the same way that I do for
    the balance sheet. There is no reason that this is any different; this
    should be done the same.



  - Build a 'events' report that will print out the current value of all events.

  - Create a new report type: "days" that counts the days of any event in the
    filtered log.



  - You need to create a unit test for @@ price conversions.

  - You need to unit-test for multiline notes... do they work as expected?



  - Document args of C functions in the same way as Python's, perhaps using the
    new Python3 syntax definition thingamajig (I forget the name, there's a PEP).



  - Fetch the CSV holdings of each Holding and compute the full list of stocks I
    own from these ETFs in dollar value. Sort by larger to smaller. Also compute
    the industry with that. You need to write Vanguard download (harder, need to
    scrape), and iShares download (easier, CSV).



  - Directive abstraction: Add directives should be able to enumerate they
    accounts. Maybe add a get_accounts() method to the base namedtuple or create
    a mixin. Remove getters.get_accounts() and getters.get_entry_accounts() if
    you have this, lots of code goes away, probably a good idea.

  - Try to run the tests using 'watchr', 'sniffer', 'autonose' or other such tool.



  - Look at Intuit's service for financial hub for financial data. Look for a
    developer account.

  - Do a presentation at meetup... Yodlee is in NY, might make sense.


  - New plugin: clean_payees, that processes the payee strings and cleans them
    up for display. How well can we do?

  - New plugin type: a kind of spreaded Pad directive, that creates multiple
    pads at regular intervals. This is to deal with smooth cash distributions or
    work meals assignment. You should be able to specify the frequency and
    have it automatically insert a number of entries to spread the expense
    evenly. 'evenpad', 'multipad', 'distribution'? This should most definitely
    be a plugin.

  - I think if you relax the assumptions about having open and close accounts,
    those could even be moved to a plugin. Without this 'open_close' plugin,
    accounts would just get auto-created and no error output if they weren't.
    With the plugin, we would have current strict behavior. This means that
    non-plugin code that requires the full set of accounts from a list of
    entries would not be able to rely anymore on the presence of open entries,
    and so would the validation.

  - Put all the Pad into a single file as a plugin, same with Open Close, and
    Balance. Maybe we can organize those codes to be all localized in single
    files, and for many of these features, they can be implemented in
    self-contained plugins with all their codes together! openclose.py, pad.py,
    balance.py, etc. I think even 'event' directives can become those. And maybe
    a good way to disambiguate between ops adn plugins is just this... maybe ops
    is non-plugins, e.g. prices, summarize, etc.

  - Make the plugins able to register types with the parser... this should
    allow the parser to call back on the plugins to create the appropriate
    types... this means true extensibility throughout! This is a fantastic
    idea... do this after v2 ship.  Maybe they get parsed as a special "Unknown"
    directive that accepts a grab-bag of strings and tags and accounts and
    amounts and they get replaced by the plugins; whatever Unknown trickles
    through would generate a warning in the errors.

  - Setting the filename on options_map might help in making document
    processing also as a plugin.




  (review types)
  - COOL! I can subclass the namedtuples!  Do this to make printing the
    postings and entries much easier.

      class Posting(_Posting):
          def __str__(self):
              return _Posting.__str__(self._replace(entry=None))

  - Also derive from namedtuple to provide a stable hash function instead of
    code in beancount.core.compare.




  - Prices: Write a script to output the timeline of required prices/rates in
    the database. Then use it to drive fetching a historical table of monthly or
    perhaps weekly exchange rates for USD/CAD, USD/AUD, EUR/USD since the
    beginning of my file. Make this script reusable.


  - Create an index page for all the possible reports, from the web page

  - plugin: Consider creating a plugin that would auto-create accounts not seen yet,
    for the purpose of making demos. Definitely must do.

  - parser: Make tags and payees "tagged strings", with their own data types.
    You can derive from str.

  - Rename "events" to "register"?  This makes a lot of sense.

  - Write doc about stages of life, "climbing the mountain."

  - Make the web application accept colons in URLs, and make the reports use
    them too, so that their names are the very same as those on the
    command-line.

  - Unrealized gains should not be added if the gain is zero.

  - In the 'print' report, add a comment at the end of each posting line with
    the balancing amount! This is an important debugging tool! Make this happen.

  - Make implicitly derived price directives generated by a transformation, as
    an explicit price directive.

  - (avg cost) To implement this, move all balancing to a stage after the
    parsing stage. Balancing the entries should be running right after parsing
    and will need to do a partial realization for the affected accounts only,
    for the postings with average cost. But in any case, all the balancing
    should move to a stage right after parsing and should not be an optional
    stage.

  - Remove legacy support for PIPE character in syntax, update cheatsheet.

  - For table rendering, move the actually formatting at rendering time. CSV
    files should have fractional values for percentages, txt and html should
    have % values.  I need to figure out a good solution for this.
    Maybe the thing to do is to move the field selection at rendering stage, or
    at least to have it at both.

  - Create special make target to run tests on my own large Ledger.
    This should bean-check, bean-roundtrip, bean-bake / scrape.

  - Hmmm... compare does not actually allow two identical entries in a file.
    Solve that, using a differentiator, such as the fileloc or file no, or
    something. Maybe while reading we should insert a version number in
    duplicate entries automatially? Not sure.

    Another solution would be to warn on duplicate entries!  Maybe we just
    don't allow these. It really wouldn't be much of a big deal. And this would
    be easy to implement as part of our load checks. They're more often than
    not errors.


  - Summarize Ledger's --limit --real --virtual --equity, etc. options.

  - Write a plugin to compute total tax/income


  - The balance sheet "close" problem - how do we specify closing at a
    particular point in time - can be solved by providing parameters to the
    report, e.g.

       balsheet:2014-01-01:2015-01-01
       income:2014-01-01:2015-01-01

    Of course, this needs conveniences. The period, if there is only a SINGLE
    ONE, should be interpreted as "from the beginning of this period to the
    ending of it (one over)". Otherwise, the meaning is the beginning of both.
    Here are other illustrative examples:

       balsheet  -> from BEGINNING OF TIME to NOW
       balsheet:2014  -> from 2014-01-01 to 2015-01-01  (most common)
       balsheet:2014-05  -> from 2014-05-01 to 2015-06-01
       balsheet:2014:2015-08  -> from 2014-01-01 to 2015-08-01

    The same goes for income.
    The nice thing is that I think we can now move the closing of entries
    within the report generation itself, instead of being at the top-level of
    the web app. This will be simpler and cleaner!



  (plugins)
    - Pad could be a plugin, definitely.

    - Balance checks could also be a plugin.

    - It should be possible to make the parser accept unknown directives that
      accept an arbitrary list of accounts and string parameters, like this:

        2014-06-01 unknown Assets:US:CreditCard "Something"




  (scripts)
  - bean-ledger: Write a script to convert to Ledger syntax. This should be
    easy!

      bean-convert -f FORMAT FILENAME

    * Convert to Ledger
    * Convert to HLedger
    * Convert to Penny

    Add an option to anonimify account names and perhaps some amounts as well.

  - bean-format or bean-align: Write a script to autoamtically align a region's
    transactions, or an entire file.

  - bean-query accounts: make a report that prints out just the chart of
    accounts using the list of parser entries, just the open entries,
    'bean-query accounts'

  - bean-query currency_dates: Write a script that will automatically fetch the
    dates I held various positions at cost for throughout the history and a list
    of weekly dates to fetch rates for. LedgerHub could use that to fetch all
    the prices it needs at reasonable intervals.





  - (code) Make Position into a namedtuple with hashing instead of just an
    object. See if we can remove its __hash__ method.

  - Also, look at all the objects in b.core.data, and see if you can override
    the hash function on them automatically in order to ignore the entry in
    postings, and the listness in entry.postings. It would be nice to be able
    to hash every directive type.

  - Does table.render_table support offsets for rendering regular tuples? It
    really should.


  - Check out bitbucket CGI interface w.r.t. linking to source code, is the
    newer hg better?  We should be able to link to specific lines in versions.

  - (idea) An interesting constraint would be to add an option not to allow any
    postings to any account that is not a leaf account.

  - (filter) Idea: For "virtual postings", you could mark certain tags to be
    excluded by default, to be included only explicitly. e.g. #virtual tag would
    have to be brought in by selecting it via "tag:virtual". Maybe a different
    prefix would be used to distinguish them, e.g. #virtual and %virtual,
    or #virtual and -#virtual; something like that.

  - (filter) Replace bean-holdings by "bean-query holdings", where "holdings"
    is just another type of report. All the reports from the view pages should
    be mirrored exactly in the command-line interface.

  - (high priority) Implement a debugging command in bean-doctor, that spits out
    the entries that were created from the input file, as it is being parsed.
    This should include auto-posting values, inserted price directives, and
    attached tags. This would be a powerful tool to help people debug problems
    with parsing, or not understanding its effects!




  - web: Don't render the full Inventory'es; instead, already render at cost and
    provide their full detail either by clicking on the transaction, which
    should render the full detail of an inventory (for debugging), or in a
    tooltip.

  - Write a script that will highlight some "payee vs tags vs subaccount"
    invariants:
    * Highlight payees that are always used with the same accounts
    * Same with tags

  - Write a script to align numbers... it has been too long and it's quite
    annoying indeed.

  - tree rendering: If a parent account has only a single subaccount and the
    parent account otherwise has no postings in its realization, render the
    account on a single line instead of two, e.g.

      Expenses                     Expenses
        Taxes                        Taxes
          US                           US
            TY2014                       TY2014
              State                        State:Company
                Company                    ...
              ...


  - Plan for integrating rendering and filtering between web/HTML and text
    versions:

    * Filtering: Should be done in a library used in common with the web server
      and a new tool, bean-query, which provides a command-line interface
      to trigger filter, e.g. filter by year, filter by tag, etc. The point is
      that the same code that does the filtering for views should be run from
      this command-line. The code that creates views perhaps should be moved to
      begin that library.

    * Rendering: The web reports, such as beacnount.web.journal,
      beancount.web.acctree, etc. should move to beancount.reports and have
      HTML and text versions of all these.

  - Implement --brief option on scripts.holdings, to be able to share, which
    renders only % holdings.

  - journal rendering: When multiple transactions occur in the same day, it
    may make sense not to render the balance amount until the last one. Test it
    out.


  - validation: We should check that entries created by plugins at some
    initialization point are pointing to the right parents (or maybe we should
    relax the need to set the parent and make that routine set it all at once:
    time this, it it's very small, do this on initialization and that makes it
    easier to write plugins for users and you can do away with entry_replace().)

  - bake: Make bake support curl if wget is not available. It should work with either,
    to relax dependencies.

  - Price entries should have an extra attribute to disambiguate between
    implicitly created prices, linking to the original transaction that created
    them, and explicitly created ones.

  - A table of price entries should be rendered under the price graph in the
    web interface.

  - Web interface: Instead of rendering inventories with the full contents in
    the journal, render the cost, and place the full inventory in a tooltip!

  - Here's how to improve booking against lots!

      "Dealing with average cost trading or cost basis readjustments (not implemented
      yet) involves joining together multiple lots and recreating new ones in a way
      that preserves the total cost in the inventory; with this data structure /
      model it's quite obvious how to implement them as basic operations on an
      inventory.

      I really like the simplicity of this and am wondering if we could make it even
      simpler.

      Automatic booking against an inventory, e.g. adding automatic FIFO or LIFO,
      would require having the date of each lot always inserted in the key of the
      inventory items (from the transaction, not from the lot-date field), along with
      special rules for selecting which lots a posting is allowed to modify,
      essentially ignoring the lot-date from the inventory if the posting does not
      specify it. This is partly why I'm considering making the "lot-date" compulsory
      and adding a "lot identifier" used to disambiguate booking against an inventory
      with multiple matching lots of the same cost with just differing dates, which
      would only be required if the posting constrains it to. One can imagine
      relaxing the matching rules between a posting and inventory further to allow
      one to just specify "-40 HOOL" above, without a cost, and if unambiguous, to
      allow it to just select the only lot that is available."

    Idea: Generalize lot-date to just a "lot" string. Doesn't have to be a date
    at all! It would also make the concept and usage intentions clearer I think.

  - Lot improvement: the lot specification on a reducing posting is only present
    to disambiguate which of the lots to reduce or match against. Maybe we
    should provide a different syntax when an expected reduction takes place,
    this would be allowed:

       (augment)
       2014-06-17 *
          Assets:US:Investing:HOOL    10 HOOL {523.45 USD / i-want-more}

       (reducing) All of the following should be allowed:
          Assets:US:Investing:HOOL    -7 HOOL ; possibly ambiguous
          Assets:US:Investing:HOOL    -7 HOOL [] ; possibly ambiguous
          Assets:US:Investing:HOOL    -7 HOOL [523.45 USD]
          Assets:US:Investing:HOOL    -7 HOOL [2014-06-17]
          Assets:US:Investing:HOOL    -7 HOOL [i-want-more]

    By enforcing a distinct syntax, the user is telling us that this leg is
    expected to reduce an existing position. This information is useful, in
    that it avoids possible mistakes. I like the explicitness of it.

    Sufficient debugging output should be provided from the "print" command to
    be able to identify which lot is being matched against and why. We need to
    provide more transparency into this.

  - FIFO or LIFO booking could be "enforced" simply by declaring the expected
    booking method of an account, and then issuing an error when explicit
    entries deviate from that method. This is an easy idea... would be very
    useful. The automatic method would only be used to resolve ambiguity! This
    is nice.

  - Implement a little plug-ins system that allows a user to insert a TAB in
    bean-web.

  - The Trial Balance page could be a good place to put all the accounts on the
    left and have two sets of columns: beginning of period -> end of period.

  - Implement a little plug-ins system that allows a user to insert a new tab in
    bean-web, with custom display.

  - In ledgerhub, use /usr/bin/strings as a last resort if all other PDF
    converters fail.

  - When we import, if a file was not detected, don't spit out an org text
    line. Still doesn't work.

  - In order to implement .txt output, you will need to decouple the web
    rendering and the generation of its included data. This will be
    great--ability to cut-and-paste any page into txt. format=txt, and we could
    still have the links clickable. Everything else would just be txt. A bit of
    a crazy idea, but it might work well and be simple. Maybe.

  - Bug: A transaction like this fails to parse; allow it:
      2014-02-22 * "Payee" |
        ..

  - Serving CSV files from the Documents page should not be via download, but
    rather rendered directly.

  - The documents web page should render by-month + date, and by-account + date.


  - DO implement output to text NOW for posting on the mailing list.

  - Add views for the last 5 days, one day only each day (for D.Clemente)

  - Add preliminary support for renaming root accounts, even if that means the
    option must come first in the file. Move the checks in the parser.

  - In rendering balance directives, don't render the amount in the "change"
    column; that is too confusing for some users, keep the change column for
    changes.


  - update activity: remove parent accounts with no child accounts.
  - update activity: this exhibits a bug in the table rendering, look for IVV,
    see TODO(blais) in acctree.py

  - Begin user documentation in earnest; we really need this soon.
  - Complete example file with income statement transactions.

  - URGENT - Provide some tooltip or help link from the main page to allow
    discoverability of what a "view" is.

  - URGENT - the level1/2 views are EmptyView's, you need to implement those!

  - Example files (suggestion from Daniel Clemente):

      > >   I think 2 files can be helpful:
      > >
      > >   1) A simple one, a „how to“ file with ~20 transactions, or better, from 1
      to 3 transactions for feature. To show the normal things like receiving a
      salary, getting money from ATM, wire transfer, pay the bills, … So that it does
      not scare people without experience in double accounting.
      > >   demo.beancount fits this place.
      > >
      > >   2) The big one (1 year, you said), to show off that beancount is powerful
      and is really used for long-term accounting. This one is the „inspirational“
      one, to make people say „I would like to do that!“.

  - beancount: GREAT IDEA: output a subset of transactions as a spreadsheet. You
    need to design a textual way to refer to a subset of transactions. Output in
    either directions, without currencies.


  - Create a 3rd-party dependencies building script for Mac OSX users (fxt).

  (Cost Basis)
  - Cost basis issue: How do I take into account the commissions and fees
    adjustment on the cost basis for a position?
  - How do I take into account Wash Sale Adjustments to the cost basis?

  - entries_table() really should be called postings_table().

  - You need to validate the account name options (empty, or no :, use regex to constrain).

  - Move utility functions from bean-prices to a reusable place.

  - Have another script that takes that as input and spits out current positions
    in the market on a web page; CGI script, should be served on Furius. Update
    via a Mercurial repo push.

  - Render tags

  - IMPORTANT FEATURE: Text/XLS exports

  - IMPORTANT FEATURE: Flip balances for rendering

  - IMPORTANT FEATURE: Implement Average Booking for Vanguard & RBC Adjustment,
    with associated tests and syntax in the parser.
    Update for inventory.py:

      def average(self):
          """Merge all lots of the same currency together at their average cost.

          Returns:
            A new instance of Inventory, with all the positions of each currency
            merged together at cost, bringing all these positions at average cost.
          """
          logging.warn('FIXME: continue here, this will be needed to report positions')
          # FIXME: This is ill-defined, the grouping must also take into account the cost currency.

          units_map = defaultdict(Decimal)
          costs_map = defaultdict(Decimal)
          for position in self.positions:
              lot = position.lot

              cost_currency = lot.cost.currency if lot.cost else None
              key = (lot.currency, cost_currency)
              units_map[key] += position.number
              costs_map[key] += position.get_cost().number

          inventory = Inventory()
          for lotcost_currencies, units in units_map.items():
              lot_currency, cost_currency = lotcost_currencies
              cost_number = costs_map[lotcost_currencies]
              inventory.add(Amount(units, lot_currency),
                            Amount(cost_number, cost_currency),
                            allow_negative=True)

          return inventory


  - Render the OFX / QBO files in a <pre> tag, or figure out why the mimetype
    is incorrect and they don't render properly. Right now the default
    rendering of the browser is insufficient.

  - (IDEA) Why aren't we using the price on the first leg of this transaction?
    This is an interesting variation on the meaning of the price: it could mean
    either (a) the price of the lot, or (b) the conversion price of the cost of
    the lot. This would enable the following:

        2013-07-22 * "Bought some US investment in a CAD account"
          Assets:Investment:HOOL           50 HOOL {700 USD} @ 1.01 USD   ;; 35350 CAD
          Assets:Investment:Cash          -35359.95 CAD
          Expenses:Commissions                 9.95 CAD


  - Remove the parsing of "CHECK" at some point, that was just there for
    compatibility.





  - More testing:

       # FIXME: Test a conversion of shares with lot-date, e.g.:
       #
       #   2000-01-18 * Buy CRA
       #     Assets:CA:RBC-Investing:Taxable-CAD:CRA           4 "CRA1" {232.00 USD / 2000-01-18}
       #     Assets:CA:RBC-Investing:Taxable-CAD               -1395.43 CAD @ 0.665027984206 USD  ; cost
       #
       #   2000-02-22 * CRA Stock Split 2:1
       #     Assets:CA:RBC-Investing:Taxable-CAD:CRA          -4 "CRA1" {232.00 USD / 2000-01-18}
       #     Assets:CA:RBC-Investing:Taxable-CAD:CRA           8 CRA {116.00 USD / 2000-01-18}


  - Add a validation check, that when closing and account, its balance is empty/zero.

  - Render a journal as a detailed expense report, for a set of accounts
    (e.g., Expenses:*) pulling out amounts in various columns based on other
    expressions (e.g. Assets:Cash:Caroline).




  - Idea around documents: A link between a transaction to a document can be
    created by associating a document's checksum as the link of the
    transaction. If Beancount could associate them - and it could, it has
    access to the document files and the corpus of transactions - the web
    interface could insert a special link between the two. Maybe we could do
    the same thing with the filename as well.

  - A better idea to do this would be to allow specifying an explicit document
    directive, and finding document directives from files that are already
    specified should not re-create them. This way you can specify both the
    document and a transaction and use a common link as a natural way to
    associate them, e.g.:

       2014-06-20 document Income:US:Employer:GSU "2014-06-20.employer.0000000.pdf" ^ee63c6fc7aa6

       2014-06-20 * "PAYROLL" | "Refund for fractional shares" ^ee63c6fc7aa6
         ...
         ...

  - Document finding from files should not create documents that have been
    explicitly specified in the ledger. Avoid duplication! This is an important
    fix to make, that will allow both to co-exist together.






  - Implement beancount.plugins.tag_pending as a general feature of links...
    this ought to be built-in by default, this is a great idea.


  - (prices) When attempting a conversion in holdings, if the rate isn't
    available directly, you should always attempt to value it indirectly via
    USD or EUR.


  - Allow short sales eventually. This should already work if all that you do is
    selectively suppress the validation check that verifies that a position at
    cost may not go negative. We could selectively suppress it by adding a flag
    to the open directive associated with an account, or maybe adding some
    special syntax in the cost specification that allows us to do this.







  - Create a new directive for balance that checks for the complete balance.
    Ideas for syntax:

      2014-06-20 balance      Assets:Some:Account    10 HOOL, 640.40 USD   FULL
      2014-06-20 balance      Assets:Some:Account    [10 HOOL, 640.40 USD]
      2014-06-20 balance      Assets:Some:Account    <10 HOOL, 640.40 USD>
      2014-06-20 balance*     Assets:Some:Account    10 HOOL, 640.40 USD
      2014-06-20 full_balance Assets:Some:Account    10 HOOL, 640.40 USD

    Maybe we should define a general syntax for input'ing an Inventory object,
    that could be read at parsing time.


  - Create a command in bean-doctor which lists all of the lots and their
    changes for a particular account. This is meant to be a debugging tool for
    booking algorithms. The rendering should be clear and detailed.




  - Implement a "fuzzing" input generator, that will output a very large input
    file with all possible kinds of combinations, to see where Beancount hits
    its limits and perhaps bring up some bugs from input I haven't thought of.
    This is easy and fruitful.


  - Replace gviz by some other library that does not require you to be online.








  - Add the acquisition date of each lot to each Holding, and it should be
    output at that date by print_holdings as well.



  - In order to relax the constraint that you may not add negative units at
    cost, we could only disallow under certain circumstances:

    * An account has received units in the opposite direction
    * If the posting cross the zero boundary. Maybe starting from zero in
      either direction could be fine.

  - Idea: You could add a further constraint property to an account name: that
    the amounts may never be allowed to balance to a particular sign. This
    could be useful to avoid data entry mistakes. You could even write a doc
    just focused on all features designed to avoid data entry mistakes.



  - Idea: Relax checks for negative values: from docs

      "PLEASE NOTE! In a future version of Beancount, we will relax this constraint
      somewhat. We will allow an account to hold a negative number of units of a
      commodity if and only if there are no other units of that commodity held in the
      account. Either that, or we will allow you to mark an account has having no
      such constraints at all."

  - You could make the narrations for padding and summarization transactions
    specifiable via options.

  - Silence BrokenPipeError errors from bottle using wsgiref. You could use
    CherryPy, which doesn't suffer from that, or just... fix it and silence
    them.




  - (sanity check for conversions) Insert a validation check when transferring
    amounts to the balance sheet that the implied rate of the conversion entries
    is within certain bounds of the price, for each pair of commodities (find a
    way). These bounds should be proportional to the variance of the price. This
    would just provide an extra amount of good fuzzy feeling, knowing for sure
    that my solution to the conversions problem is always meaningful and
    correct.





* Internal: Review Dependency Graph

  As I'm moving to a system with more plugins and less code in the core, and
  with the intermediate reports stage instead of just the web interface, it's
  becoming clearer where some files need to move.

  - Make various attempts to simplify depgraph, we want to ship with a really
    lean dependency graph.

  - ops & plugins should not depend on parser...

      * Move beancount.parser.options to beancount.core.options
      * Move beancount.parser.printer outside parser, ideally, or just factor the
        dependencies separately.

  - If you want to be consistent with the script names, rename
    beancount.reports to beancount.report. This way, bean-* matches a single
    package name. Just saying.

    Also, in the same vein, move beancount.scripts.query to
    beancount.scripts.query, either that or move the starter script for
    bean-web to beancount.scripts. One or the other. I prefer the former.

  - Emerge a principle for where the following files should separate, or merge
    the two modules:

      beancount.ops.*
      beancount.plugins.*

  - beancount.core.realization: Look at deps for beancount.core.realization and
    move it upstream where it makes sense, maybe ops.

  - beancount.core.getters: Should this move to ops as well? Check the
    dependency tree, see if it makes sense.



* Code Quality

  - Configure more pylint tests and make them pass. We're using a small subset
    at the moment.

  - Require Python 3.4 and introduce Enum's where relevant.

  - Install flake8, PyChecker, pep8 after pylint passes, run all of them.


* Core
** General

  - Make all imports outside of packages import from the package root, and have
    the package export those symbols explicitly.

** Inventory

  - Inventory: Implement a test for Inventory.get_amounts() with multiple lots of the same
    currency; they really should have been aggregated.


*** Book at Average Price

  - Inventory: Implement averaging of lots in order to report positions nicely.


*** Making adjustments of capital

  - Figure out how to make these kinds of adjustments:

      My name is Ian and I will help you with profit/loss and book value reporting.
      2013-04-19 RTC RR -- XSP -- ISHARES S&P 500 INDEX FUND (CAD-HEDGED) 2012 RETURN OF CAPITAL ADJUSTMENT TO BOOK COST $60.71
      2013-04-25 ADJ RR -- XSP -- ISHARES S&P 500 INDEX FUND (CAD-HEDGED) 2012 NOTIONAL DISTRIBUTION ADJUSTMENT TO BOOK VALUE $2,963.13
      Before you make accounting entries, it is a good idea to understand the underlying transactions.

      ETFs such as XSP, make distributions throughout the year, however they do not know the composition of the income distributed until
      after year end when the trust completes their tax return. When the income in the trust from dividends, capital gains, and income
      are not sufficient to account for all the distributions, the excess distribution is classified as 'return of capital'. Return of
      capital (ROC) is simply some of the capital you paid to buy the fund being returned to you. The ROC amounts are not taxable and
      you deduct them from your XSP book value. The XSP deduction for 2012 is C$60.71 and should be deducted from your book value in
      your April 2013 statement.

      Notional dividends result from the exchange traded fund (ETF) realizing capital gains and/or dividend income then reinvesting the
      gains/dividends in some other security(ies). No cash or reinvested units were distributed to investors but they still have to pay
      tax on the gains/dividends realized within the ETF. When a notional dividend is made, the dividend is included in income and the
      amount of the notional dividend is added to the book value of the underlying security. So you end up paying tax on the dividend up
      front and get a reduced capital gain or increased capital loss when you eventually sell the ETF.

      In your XSP example, if you held the ETF in a taxable account, the notional dividend would be fully taxable as C$2,963.13 income
      for your 2012 return. Your book value would increase by C$2,963.13.

      The book value of XSP for 4,100 units in your March 2013 statement was C$57,127.11. The return of capital reduces your book value
      and the notional dividend increases it so your book value at the end of April 2013 would be C$57,127.11 - C$60.71 (return of
      capital) + C$2,963.13 (notional dividend) = C$60,029.53.


*** Lots

  - Matching on Inventory Lots should be *loose*: try to match automatically
    against the most SPECIFIC lots.

         (AAPL, 18.45, nil) -> +1
         (AAPL, 17.93, nil) -> +1
         (AAPL, nil, nil)   -> -1    ... should choose any of the inventory

    Also, maybe the inventory's date should be filled in automatically by the
    parser... just an idea. Maybe date doesn't have to be allowed to be nil.


*** Original Idea Description for Integrating the Cost Basis in Beancount

  - Every account carries a cost basis.

  - You can have posting with or without a cost-basis.

  - If the posting has a cost-basis posting, the cost-basis is used to balance the
    transaction.

  - As you sum up the postings in the account, keep track of the full inventory as

      (commodity, cost) -> quantity

    As a special case, "cost" can be null. This is the case where there is no cost
    tracking for this commodity item. We maintain the full inventory of positions
    with a cost basis in the account; as a default case, the cost is null.

  - BALANCE CHECK: When balancing a transaction, if an amount has an associated
    cost basis, use the cost basis instead of the actual amount to balance.

  - INVENTORY CHECK: When a position is modified in the inverse direction,
    require a cost to book against. If no cost is specified, it just degrades to
    decrease from the bucket of commodities with a null cost (it all works out!)

  - ZERO CHECK: Insure that the quantity can never be negative for any bucket.

  - Optional extended check syntax: You could extend the @check syntax to include
    the cost, so that technically you could check that there are a specific number

  2013-03-01 * buy
    Assets:Checking        10 HOOL # 700 USD
    Assets:Investment     -7000 USD

  2013-03-15 * sell
    Assets:Checking       -10 HOOL # 700 USD @ 800 USD
    Income:RealizedPnL    -1000 USD
    Assets:Investment      8000 USD


  Syntax

  Test: Items of the same kind with and without cost basis
  Test: Multiple items of different types with a cost basis in the same account

** Realization

  - You need to convert some of TestRealization to TestCheck.

  - Whether an account shows up in a particular Ledger (realization) really only
    should depend on whether the account was open during the period (we now have
    account open/close dates... let's use them instead of a heuristic!).
    Create a routine to figure out if an account was open during a specific
    time period?

*** Average Price Booking

  - You now HAVE to implement average price tracking... not an option. Thanks
    to Vanguard #$(*#(*$.

** Prices

  - There should be a corresponding view/presentation for rendering information
    that we have about prices.

  - Build helpers tools for users to create their own scripts that will allow
    you to spit out a list of prices for the price DB.

  - Include directives will be necessary for update, because it will enable
    including the file of prices only. The prices should be in beancount
    language too, this should all be a single file format.

* Filtering
** Beancount reorg

  - Remove subaccounts for TMobile and employer once we have filtering working
    out nicely. Same with RedSquare electricity. Same with Employer subaccounts
    for taxes.

      Payees are just like tags!


** Views

  - Replace all views by filtering queries... the root page should still have
    convenient links to various preset views, like the last five years, but
    these links should be implemented using the filtering query feature!
    Maybe it's worth allowing the user to specify common queries in the options
    map, and provide links to them. Do this, and try removing some of my
    subaccounts to simplify the accounts-trees somewhat.

  - The root page should feature a prominent input form that allows the user to
    specify a query! This input needs live at the very root

  - (views) You should be able to filter to all transactions related to some
    account, e.g. Immigration

  - IMPORTANT! Try to let through some of the non-transaction entries in the
    view filtering. We obviously cannot let through balance entries, but
    documents yes, depending on the type of filtering. We should do our best to
    let all the entries carry through.

** Filtering dimensions (Old Notes)

  - By Country

    - You should be able to look at only accounts with a particular pattern (and
      their other legs), e.g. *:CA:*

    - You perhaps should flag all the transactions that have a particular unit
      (e.g. CAD)

  - By Account Prefix

    - Specify a single account, and automatically select all the other accounts
      which are linked by any transaction in this account; generate a balance
      sheet from this list of accounts. e.g. Expenses:Trading, Income:PnL,
      Assets:Trading.

  - By Amount Size

    - I'd love a way to filter down a journal by omitting all the small
      items and keeping just the larger ones, to get an automatic
      overview of the large amounts in a long series of transactions.
      All the small amounts could be lumped together under a special
      entry.

  - By Institution

  - By Country

  - By Tag

  - By Payee

    * You should be able to click on a payee to view its transactions.

  - By Date

    - You should be able to click on dates and see all postings around that date
      too, e.g. +/- 10 days. Another simple and useful filter.

  - By Event (defines a period)

    - "How much did I make during the period of this event", e.g. while I was
      working at CompanyX, while I was in school at UniversityY. This provides
      two dates, generate a view for them:

        /view/event

      This could sum up all the entries for all the internals where the event's
      value was the same.

  - By Currency/Cost-Currency

      You could then possibly compute the IRR around that commodity...


** Custom dimensions

  - From discussion:

       | (digression not about virtual postings but answers auxiliary questions about
       | them)
       |
       | Now this points to a more general idea that I've been pondering for a while:
       | these "accounts" can often be seen as a set of flat dimensions, the fact that
       | they have a hierarchy can get in the way. I tend to have accounts that look
       | like this:
       |
       |   TYPE:COUNTRY:INSTITUTION:ACCOUNT:SUBACCOUNT
       |
       | like this, for example:
       |
       |   Assets:US:HSBC:Checking
       |   Assets:CA:RBC:Savings
       |
       | For these four dimensions, I actually like having most accounts (Assets,
       | Liabilities and Income) specify them in this order. This does not always make
       | sense though, especially for expense accounts; for those you wouldn't really
       | want to have a COUNTRY dimension at the root. You want the general category
       | only, so I'll have, for example:
       |
       |   Expenses:Food:Restaurant
       |   Expenses:Food:Grocery
       |
       | but sometimes the dimensions get inverted too, like in my recent change about
       | how to track taxation:
       |
       |   Expenses:Taxes:US:TY2014:Employer:Federal
       |   Expenses:Taxes:US:TY2014:Employer:StateNY
       |   Expenses:Taxes:US:TY2014:Employer:CityNYC
       |   ...
       | Here the "institution" is your employer, and shows deeper in the hierarchy.
       | Finally, you often do want to have multiple types for the same or similar
       | accounts, for instance, to track gains and dividends income from a particular
       | investment account, you want a mirror of most of the dimensions except for the
       | assets bit:
       |
       |   Assets:US:ETrade:IRA -> Income:US:ETrade:IRA
       |
       | For instance:
       |
       |   Assets:US:ETrade:IRA:Cash
       |   Income:US:ETrade:IRA:Dividends
       |
       | You see what I'm getting at... these components really operate more like a
       | database table with values possibly NULL, e.g.,
       |
       |   type     country  institution  account   category
       |   -------- -------- ------------ --------- -----------
       |   Assets   US       HSBC         Checking  NULL
       |   Assets   CA       RBC          Savings   NULL
       |   Assets   US       ETrade       IRA       Cash
       |   Income   US       ETrade       IRA       Dividends
       |   Expenses NULL     NULL         Food      Restaurant
       |   Expenses NULL     NULL         Food      Grocery
       |
       | Having to order your account components in a hierarchy forces you to
       | decide how you want to report on them, a strict order of grouping from
       | top to bottom.
       | So I've been thinking about an experiment to rename all accounts according to
       | dimensions, where the ordering of the components would not matter. These two
       | would point to the same bucket, for example (changing the syntax slightly),
       |
       |   Expenses|Taxes|US|TY2014|Employer|Federal
       |   Expenses|US|Employer|Taxes|TY2014|StateNY
       |
       | You could then display reports (again, the usual reports, balance sheet,
       | income statement, journals) for "the subset of all transactions which has one
       | posting in an account in <set>" where <set> is defined by values on a list of
       | dimensions, a bit like a WHERE clause would do.
       |
       | Now, now, now... this would be a bit radical, now wouldn't it? Many of these
       | accounts do point to real accounts whose postings have to be booked exactly,
       | and I'm a bit worried about the looseness that this could introduce. One and
       | only one account name for a particular account is a nice property to have.
       |
       | So what can we do to select across many dimensions while still keeping
       | hierarchical account names?
       |
       | The first thing I did in Beancount is to create views for all unique account
       | component names. For example, if the following account exists:
       |
       |   Assets:US:ETrade:IRA
       |
       | You will see four "view" links at the root of the Beancount web page:
       |
       |   Assets
       |   US
       |   ETrade
       |   IRA
       |
       | Clicking on the link selects all the transactions with a posting with an
       | account where that component appears. (Views provide access to all the reports
       | filtered by a subset of transactions.) You can click your way to any journal
       | or report for that subset of transactions. This exists in HEAD today. You can
       | draw all the reports where a particular component appears, e.g., "Employer", as
       | in "Income:US:Employer:Salary" and "Expenses:Taxes:US:TY2014:Employer:Federal".
       |
       | But this does not define "dimensions." It would be nice to group values for
       | these components by what kind of thing they are, e.g., a bank, an instution, a
       | country, a tax year, etc, without regard for their location in the account
       | name. A further experiment will consist in the following:  again assuming
       | unique "account component names" (which is not much of a constraint to
       | require, BTW, at least not in my account names), allow the user to define
       | dimensions by declaring a list of component names that form this dimension.
       | Here's how this would look, with the previous examples (new syntax):
       |
       |   dimension employer  Microsoft,Autodesk,Apple
       |   dimension bank      HSBC,RBC,ETrade
       |   dimension country   US,CA,AU
       |   dimension taxyear   TY2014,TY2013,TY2012,TY2011,TY2010
       |   dimension type      Assets,Liabilities,Equity,Income,Expenses (implicit?)
       |
       | You could then say something like "show me trial balance for all transactions
       | with posting accounts where bank is not NULL group by bank" and you would
       | obtain mini-hierarchies for each group of accounts (by bank, across all other
       | dimensions).
       |
       | (With the state of my current system, I could probably code this as a
       | prototype in a single day.)
       |
       | Addtionally, accounts have currency constraints and a history of postings
       | which define a set o currencies used in them. More selection can be done with
       | this (e.g., show me all transactions with postings that credit/debit CAD
       | units).
       |
       | IMHO, all you're trying to do with these virtual accounts is aggregate with
       | one less dimension, you want to remove the real account and group by community
       | project. My claim is that there are ways to do that without giving up o the
       | elegant balancing rules of the DE system.

    In ealtion to this... these "dimensions", could they just become other
    dimensions in the filtering language?

      component:Microsoft

      employer:Microsoft
      bank:RBC
      country:US

    You can then break down by those, like a GROUP BY clause, and generate
    reports that have those as root accounts, or separate breakdowns.


** Tags used as dimensions

  - If you had tags as key-value pairs, those could be used as well:

      2014-05-21 * ...
        #employer:Microsoft

    Searching for:

      tag:employer=Microsoft

    This is another dimension in the same filtering language.


** Language
https://docs.google.com/document/d/1d88MkHqxiVdF8XSQBT1QQpOKEOt6OC1P9ZoF3u86DwI/

* Operations
** Validation

  - Write a dedicated routine to check the following invariant:

        # Handle sanity checks when the check is at the beginning of the day.
        check_is_at_beginning_of_day = parser.SORT_ORDER[Check] < 0
        ...
        if check_is_at_beginning_of_day:
            # Note: Check entries are assumed to have been sorted to be before any
            # other entries with the same date. This is supposed to be done by the
            # parser. Verify this invariant here.
            if isinstance(entry, (Check, Open)):
                assert entry.date > prev_date, (
                    "Invalid entry order: Check or Open directive before transaction.",
                    (entry, prev_entry))
            else:
                prev_entry = entry
                prev_date = entry.date

  -  Sanity check: Check that all postings of Transaction entries point to their
     actual parent.

  - (validation) In addition to the Check/Open before-constraint, check that
    the entries are always sorted. Add this sanity check.

  - The default validation should check the invariant that Open and Check
    directives come before any Transaction.

  - Validation: Everywhere we have a filter of entries to entries, we should be
    able to apply a check that the total balances before and the total balances
    after should have the very same value.

  - In validate.py: differentiate between the case of an entry appearing too
    early before an Open directive, and an entry appearing for an account that
    simply just doesn't exist.

  - Auto-detect and warn on likely duplicate transactions within the file.

** Conversions

  - TODO: Try it out in Ledger, see how they deal with it.

  - Make the conversions entry use a price of zero, to maintain the invariants
    for sanity checks, something like this:

       YYYY-MM-DD * "Annul conversions at end of period"
         Equity:Conversions        -56383 CAD @ 0 CONV
         Equity:Conversions        +67000 USD @ 0 CONV


** Open/Close

  - You must issue an error if you close an account that's got a non-zero
    balance!

** Padding

  - Idea: Padding entries could be extended a tiny bit in order to
    automatically calculate the cash distribution entries, e.g., like this:

      2014-03-04 pad Asset:Cash  Expenses:Restaurant    60%
      2014-03-04 pad Asset:Cash  Expenses:Alcohol       40%

      2014-04-04 pad Asset:Cash  Expenses:Restaurant    70%
      2014-04-04 pad Asset:Cash  Expenses:Alcohol       30%

      2014-05-04 pad Asset:Cash  Expenses:Restaurant    70%
      2014-05-04 pad Asset:Cash  Expenses:Alcohol       30%

    This is a great idea, is in line with the general meaning of pad entries
    (implicit 100%) and would add a much desired feature.

  - Add tests for all the cases of realization padding.

** Locations

  - @location really should just convert into a generic event "location", just
    as address and school should; they're just events with forward fill...
    Serve this at:

       http://localhost:8080/20120101/20130101/events/location/days

  - Add a "reason" field for @location, and display as trips, with
    some sort of meaning to them. Ok, this contradicts the previous idea.



** Payee Elision / Auto-Account Leaf Name

  - About the discrepancy between the concept of "Payee" and a superfluous lead
    account, e.g. Internet:TimeWarner, which typically contains only
    transactions from that payee: maybe we can elide the account name if it
    contains only a single payee, or perhaps a warning may be issued? I don't
    know.

    Basically, it would be nice to be able to have multiple payees in the same
    category over time (e.g. Electricity, Internet) but to be able to separate
    them somehow, without having to put the payee into the name. This is a
    little fuzzy, and I'm not sure how to do it, because the imported payee
    names are often not very clear and often truncated as well.

      Have you ever thought that Payees often end up functioning like an extra
    subaccount? I've come to realize that for Payees that only ever touch a
    single account, the line is really fuzzy there. I've been entertaining the
    idea of automatically creating subaccounts for payees like that.



* Parser
** Errors

  - We need to gather errors in a single place and report them like the others;
    right now I'm catching them in sum_to_date() and writing using the logging
    module; but they really should be trickled up with the rest.

  - Syntax errors currently have no location... this is unacceptable. Write an
    automated test, check for all kinds of errors, in the lexer, in the parser,
    in the Python. (Just work with the line number, we don't really need
    character position.) Test everything with automated tests.

  - 'lineno' is incorrect, it points to the next entry, not the previous one,
    fix this bug! This is really annoying.

  - Set a correct filename in grammar.y

  - Errors from the parser and others should all be accumulated in one place,
    so that we do all the reporting at the very top level.

  - Don't raise error exceptions anywhere; log everything to an error
    handler/accumulator class instead, and skip to the next entry/declaration.
  - Propagate exception from Python(?)

  - Problematic transactions (!) should spit something of color on stdout, they
    should not be forgotten so easily.

  - When using @@ the signs should match; warn if they don't

  - Bug: Invalid account names should only be reported once.


** Lexer Work
*** Errors in Flex Lexer

  - (parser) Support enabling flex debugging in beancount.core._parser.parse(),
    using "yyset_debug(int bdebug)".

  - When an error occurs, skip the lexer to the next empty line and recommence.

    * Modify the lexer to emit EOF and add that in the grammar rules for empty_line.


*** Write a New Lexer From Scratch

  Reasons to write your own lexer manually:

  - Should support UTF-8 encoding.

  - Should support SCHEDULE entries for org-mode (see email discussion).
  - More flexible syntax (see "Is it possbile for beancount to ignore org-mode
    SCHEDULED and DEADLINE?" thread).

  - Better error reporting

  - (performance) Write your own lexer manually and compare performance with
    flex one. I think we can do a much better job at error reporting by writing
    our own, but I'm unsure how the performance compares.

  - IMPORTANT LATENT ISSUE. You need to extend the lexer to parse A-Z for flags,
    not just PSTCU! This is important, as I just realized that it could prevent
    the correct parsing for entries in a round-trip, with postings produced with
    unexpected flags. In fact, any character with whitespace on each side should
    parse as a flag. This is very important.

    This manifests when adding a posting with letter 'M' right now. Replicate
    this, fix the problem.


** Make the Parser Reentrant

  - Make the parser reentrant [2014-08-02]. This is _not_ a difficult task.

    * Follow this:
      http://www.lemoda.net/c/reentrant-parser/
      http://flex.sourceforge.net/manual/Extra-Data.html
      to remove all globals from my lexer and make it truly reentrant and free of globals.

    * You need to add unit tests that check the correctness of line numbers on
      parsed directives and errors.

    * You need to remove the get_yylineno and get_yyfilename accessors.

    * You need to make the parser reentrant, by add this directive to the grammar:

         %parse-param { PyObject* builder}

      You also need to redefine yyerror() accordingly. I've done it and it
      works, it's simple, it's a 20 minute change:
      http://www.gnu.org/software/bison/manual/html_node/Parser-Function.html

    * You also need to make the lexer reentrant:
      http://flex.sourceforge.net/manual/Reentrant-Overview.html#Reentrant-Overview

         %option reentrant

      (I haven't tried this yet.)

    * Most of the "real" work involved is in removing the globals for lineno and
      filename.

    * Make sure the performance does not degrade as a result of doing this.


** Options

  - FIXME: We need to parse the options using the same argparse parser....


** Syntax

  - You should support a payee with no description! This generates a parser
    error right now.

  - Allow '$' as currency symbol, don't translate to anything, it can just
    stand on its own as a unique kind of currency, it doesn't matter, no
    changes anywhere. Also add the Euro, GBP and yen symbols.

  - The syntax should support multiline strings naturally...

  - For Links vs. Tags: dont impose an order, parse as tags_or_links.
    Right now the order is tags_list and links_list.

  - You should accept commas in the input; simply ignore their value.

  - Add 1/rate syntax for prices (and anything... really, why not).
    Convert at parsing time.


*** Includes

  - With the new format... support includes, it makes a lot more sense to do
    that now! People want this too.

  - Idea: an include directive should have a "prefix" option, to add a prefix to
    all accounts from the included file.

*** Sensible Syntax for Lots

  - Consider making the lot syntax like this:

       -4 {HOOL @ 790.83 USD}

    instead of:

       -4 HOOL {790.83 USD}

    It's actually a lot more accurate to what's going on...

** Performance

  - Implement "D" in C, it's worth it. This should make a substantial difference.

  - Test using the empty case of list parsing to create the initial empty lists
    instead of the conditional in Parser.handle_list() and measure, to see if
    there is a significant difference in parsing performance.

  - Parser performance: try not calling back to builder for simple types that
    just return their value; measure the difference, it may be worth it, and we
    wouldn't lose much of flexibility, especially for the lexer types, which are
    aplenty.

  - Write the builder object in C... it won't change very much anymore, and
    that's probably simple enough.

  - Check the performance of D(). I suspect improving this routine
    could have a dramatic effect on performance.

** Documents

  - IDEA: Create a plugin that will convert "doc:" metadata to a document file,
    that will search for a unique string name in all the filenames and
    associate the filename with this directive via a link or something.

  - Write a proposal for implementing a transformation on a specific set of
    transactions, that supports capital gains with commission taken into
    account.

  - Can we automatically add a ^LINK to the document directive in order to
    associate a PDF with a document?!? -> For trade tickets. Maybe let the
    modules provide a import_link() function on the associated PDF files?
    (This is related to ^64647f10b2fd)

  - Adding the ability for links on document directives was also requested on
    the ledger-cli mailing list.

        On Sat, Apr 26, 2014 at 6:18 AM, Esben Stien <b0ef@esben-stien.name> wrote:

        "Craig Earls" <enderw88@gmail.com> writes:
         The first use in ledger-cli is to link each transaction to a document,
        which is pretty important in accounting;)

        Well no, not exactly. The thing you do in importing financial data is basically
        to funnel transactions from all of your statements from all your institutions
        in a single place in a single format with a single set of accounts, so that you
        can do reporting with a view of everything you have. Having support for a
        per-transaction link to a particular document is generally unnecessary--you can
        easily find the corresponding document by date if you need to.

        In order to associate a unique ID with a particular transaction, in Beancount
        you can use a "link" which is like a special kind of tag. I think Ledger has a
        similar feature, per-post ("tag"?). It looks like this in Beancount:

          2013-04-06 * "Invoice to Metropolis for job well done, waiting for payment."
          ^metropolis-invoice-103
             ...
             ...

        The "^...." bit is a link. You can have multiple links per transactions. The
        web interface can show you all transactions with the same link in a separate
        list (under the /link/.... URL).

        Separately, there is a "document" directive that allows you to associate a
        document with an account, e.g.

          2014-01-01 document  Expenses:Electricity
          "/path/to/filename/ConEdison-2013-12.pdf"

        Documents don't have to be declared that way explicitly: you can also tell
        Beancount about a root directory where it will find documents automatically and
        create the document entries for you. The files just have to be organized in a
        directory hierarchy mirrorring the account names exactly, and files must begin
        with "YYYY-MM-DD" to provide a date for the document. That's a simple
        convention. LedgerHub is able to move files that it recognizes to such a file
        hierarchy, so after you import the data, you file the files into e.g. a local
        git repo with all your statemetns, and your document entries show up in the
        registers. It's also a nice way to organize all your statements, so if you need
        to bring something up for e.g. a tax audit, you quickly know where to find it.

        Those two features are not related at the moment... but I think I'll add the
        ability to have links on document directives. That seems like an effective way
        one could associate a particular pdf document (given a declaration) with a list
        of transactions. You click on the link, see all the transactions + the
        document, and you can click on the document itself to see the detail. Seems
        like a legit idea.


  - Auto-doc from directories of files should ignore files already associated
    via an explicit documents directive; just ignore files with the same
    absolute name.

** Testing

  - Allow file objects to parse() and dump_lexer(). This should use fdopen() or
    whatever else to get this job done at the parser level.

  - You need to clean up the memory of the strings created; call free() on each
    string in the rules.

  - Add a unit test for pushtag/poptag errors.
  - Add unittests for tags, pushtag/poptag


** Dated Postings

  - In order to create multiple similar transactions at many dates in one
    syntax' entry, you could allow overriding the date on each posting, e.g.:

       2013-04-01 * Blah di bla
         2013-01-01  Grocery          10 USD
         2013-02-01  Grocery          10 USD
         2013-03-01  Grocery          10 USD
         Cash

    This would create three transactions, with these dates:

        date           aux-date
        2013-01-01     2013-04-01     10 / 3.33
        2013-02-01     2013-04-01     ...
        2013-03-01     2013-04-01     ...

    Could be a nice way to make distributed transactions.

  - Move 'effective date' to the postings in my input file, using the dated
    postings feature.


  - Another idea would be to make @pad able to pad for a percentage of the
    total, so that we're able to use @pad instead of "distribution of expenses"
    entries.


** Metadata

  - If you add tags with values, you could define some special tags, like
    'document', which could automatically try to find the corresponding
    document in the repository and insert a link to it in the web page. I
    already have a managed stash of document filenames... something like this:

      2014-05-20 * "Invoice from Autodesk"
        #document: 2014-05-20.autodesk.invoice200.pdf
        Income:US:Autodesk  -3475.20 USD
        Assets:US:Checking

    A document filename that does not get resolved could spit out a warning in
    order to keep the file tidy. This is a nice idea... perhaps nicer than just
    insert entries for documents, an actual link. Not sure if it would make that
    much of a difference though. Something to ponder.

    Create a plugin that will convert "doc:" metadata to a document file, that
    will search for a unique string name in all the filenames and associate the
    filename with this directive via a link or something.


  - One idea Ledger uses well is the ability to associate key-values meta-data
    to transaction objects, a-la-Common Lisp. See the --pivot feature. It seems
    a bit superfluous at the moment, but may be useful in order to provide the
    ability to implement custom aggregations eventually, instead of using the
    strings. Maybe the payee could be a special case of this, e.g payee="value"

    (From mailing-list):

      Take this example:

      2011-01-01 * Opening balance
          Assets:Cash                               25.00 GBP
          Equity:Opening balance                   -25.00 GBP

      2011-02-01 * Sell to customer AAA
          ; Customer: AAA
          ; Invoice: 101
          Assets:Receivables                        10.00 GBP
          Income:Sale                              -10.00 GBP

      2011-02-02 * Sell to customer BBB
          ; Customer: BBB
          ; Invoice: 102
          Assets:Receivables                        11.00 GBP
          Income:Sale                              -11.00 GBP

      2011-02-03 * Sell to customer AAA
          ; Customer: AAA
          ; Invoice: 103
          Assets:Receivables                        12.00 GBP
          Income:Sale                              -12.00 GBP

      2011-02-03 * Money received from customer AAA for invoice 101
          ; Customer: AAA
          ; Invoice: 101
          Assets:Cash                               10.00 GBP
          Assets:Receivables                       -10.00 GBP

      Now you can see how much each customer owes you:

      ledger -f d bal assets:receivables --pivot Customer
                 23.00 GBP  Customer
                 12.00 GBP    AAA:Assets:Receivables
                 11.00 GBP    BBB:Assets:Receivables
      --------------------
                 23.00 GBP

      And you can see which invoices haven't been paid yet:

      ledger -f d bal assets:receivables --pivot Invoice
                 23.00 GBP  Invoice
                 11.00 GBP    102:Assets:Receivables
                 12.00 GBP    103:Assets:Receivables
      --------------------
                 23.00 GBP



* Plugins
** Stock Splits

  - Find a way to automatically create multiple currencies to account for stock
    splits. The user should not have to do this themselves:

      "One choice you have is whether you want to keep the same symbol pre and post
      split. If you keep the same symbol the price database will show a drop in
      price over time. If not, choose a new symbol for the post split period. So far
      in my own file I use the same symbol but I think eventually I'd like to find a
      way to differentiate them automatically and have a multiplier in the price
      database, because doing it manually is not nice. In any case both methods
      work."

    Perhaps a directive could be created to declare them that would
    automatically insert converting transactions, but that makes it difficult to
    deal with weird cases, like oddly unequal splits (e.g. Google A/C), or cases
    with spinoffs, as below. Perhaps the splitting transaction should be
    inserted automatically, but that the split directive would just create a new
    currency name, internally.

    A currency would then be referred to by a pair of (name, date), and that
    would resolve to a internal currency name.


  - (IDEA) In order to create suitable stock split entries that would look like
    this:

      2013-04-01 * "split 4:1"
        Assets:CA:ITrade:AAPL             -40 AAPL {{5483.09 USD}}
        Assets:CA:ITrade:AAPL             160 AAPL {{5483.09 USD}}

    You could easily add support for a directive that looks like this:

      2013-04-01 split Assets:CA:ITrade:AAPL  4:1  AAPL

    This would allow the user to do some processing specific to stock splits by
    processing the explicit stock split entries.


  - Include this in the user examples, + stock splits:

       2013-04-01 * "name change"

         Assets:CA:ITrade:AAPL             -40 AAPL {{5483.09 USD}}
         Assets:CA:ITrade:NEWAAPL             40 NEWAAPL {{5483.09 USD}}

       2013-04-01 * "spinoff"
         Assets:CA:ITrade:KRFT             -100 KRFT {{20000 USD}}
         Assets:CA:ITrade:KRFT              100 KRFT {{17000 USD}}
         Assets:CA:ITrade:FOO                20 FOO  {{ 3000 USD}}

** Wash Sales

  - (script) Write a script to check whether an account's trades are subject to
    the wash sale rule (I need this for my personal stock plan):

      "An Internal Revenue Service (IRS) rule that prohibits a taxpayer from
    claiming a loss on the sale or trade of a security in a wash sale. The rule
    defines a wash sale as one that occurs when an individual sells or trades a
    security at a loss, and within 30 days before or after this sale, buys a
    “substantially identical” stock or security, or acquires a contract or
    option to do so. A wash sale also results if an individual sells a security,
    and the spouse or a company controlled by the individual buys a
    substantially equivalent security."

    The wash sales amount should be reported in an account, and should be
    calculated as a plugin.

** Strict Unused Pad Directives

  - The validation check that pushes an error on unused pad directives should
    be moved to a plugin, that should be optional. There is rationale for
    allowing to keep unused pad directives. Don't be so strict, Martin.


** Link Trades

  - Create a plugin that will link together all reducing transactions
    automatically. When a transaction reduces a position, both transactions
    should have a common unique link. This can all get done in a plugin!


** Capital Gain Without Cost

  - Implement the proposal for putting the capital gain in the cost as a plugin
    that transforms the relevant transactions, those tagged as such. This will
    require some loosening of the booking method in order to make it easier to
    disambiguate a sale, and some good debugging tools as well.

    You could automatically look for the right amounts by looking at the signs.
    I think you could automate a lot of it.


** Auto-Link Booking Transactions

  - Automatically create a link between transactions that book each other.
    I'm not sure how I'm going to implement that - perhaps in the lot matching,
    a hash to the original entry will be kept in the lot - but we should be
    able to update the links to all the transactions that book together.

    This will be a great debugging tool as well... a very powerful idea that
    can be implemented entirely in a plug-in.


** Unrealized Gain

  - Find a way to pass in a plug-specific option via the file.

  - Unrealized capital gains could be inserted automatically into special
    sub-accounts, based on the current price and the cost-basis of particular
    accounts. This could be inserted automatically! e.g.

        DATE check Assets:US:Ameritrade:AAPL       10 AAPL {200 USD}

        DATE price AAPL  210 USD

      Assets:US:Ameritrade:AAPL                    2000 USD
      Assets:US:Ameritrade:AAPL:Gains               100 USD

    The "Gains" subaccount could be inserted automatically if the price differs
    from the cost basis... this would be a clever way to represent this! We
    could even do this by inserting a transaction automatically with an
    offsetting account... actually this would be the RIGHT way to do this!

      We need an option to designate which subaccount leaf to create all
      the new transactions for:

        %option account_unrealized  "Unrealized"

        2013-05-23 A "Booking unrealized gains for AAPL"
          Assets:US:Ameritrade:AAPL:Unrealized              230.45 USD
          Income:Unrealized                                -230.45 USD

      By doing this, the reporting does not have anything to do... it can choose
      to report positions at cost or in held units, and whether the gains are
      included or not entirely depends on whether these transactions have been
      inserted in or not.


** Strict Average Cost Inventory Booking Checker

  - Build a plugin that will check that accounts with average cost inventory
    booking method only have such reductions in them:

    https://docs.google.com/document/d/1F8IJ_7fMHZ75XFPocMokLxVZczAhrBRBVN9uMhQFCZ4/edit#heading=h.m74dwkjzqojh

      "Another approach would be to not enforce these aggregations, but to provide a
      plugin that would check that for those accounts that are marked as using the
      average cost inventory booking method by default, that only such bookings
      actually take place."

   This is, of cource, to be implemented only after implementing support for
   the average cost inventory booking method.


** Tip Calculator

  - Write another example plugin that splits "Expenses:Restaurant" legs into
    two two postings: "Expenses:Restaurant x 83%" and "Expenses:Tips x 17%".


** Vacation Cap Date

  - Make an plugin that computes the precise date at which my vacation will cap
    (240 VACHR) base on an account.


** Budget

  - Implement a plugin with budget constraints, as an example.

  - Look at this syntax for an example of a recurring transaction specification:
    https://www.roaringpenguin.com/products/remind
    (Sumitted by user comment.)


** Auto-Remove, Auto-Pad

  - Add a auto-remove-unused part of the auto_accounts plugin,
    that automatically removes Open directives for unused accounts. This is
    useful for demos and such.

  - Write a plugin that automatically inserts a padding directive for accounts
    with no open directive and with a balance check.


** Strict Signs Checker

  - Write a plugin that enables a check that all postings' amounts are of the
    correctly allowed sign, e.g. Expenses should almost always be a positive
    amount, Income a negative one, Assets can be both, also Liabilities. If an
    amount is posted in the contra direction, this should trigger a warning,
    unless the transaction is flag with a particular character, or some special
    tag is present.


** FBAR

  - Automatically compute the maximum account values of foreign accounts for
    the FBAR filing.


** After-Tax Balance Sheet

  - Ha... I think you just gave me a fun idea!  I'll write a plugin in Beancount
    that automatically adds a "future tax expense" entry to offset pre-tax money
    for the balance sheet, e.g. if I have a 401k account with a value of say
    100,000 USD in it, it would automatically insert an entry at the latest day
    like this:

      2014-07-03 F "Taxes to be paid on distributions."
        Expenses:Taxes:Federal        27000 USD
        Expenses:Taxes:StateNY         8000 USD
        Liabilities:FutureTaxesOnDistirbutiosn  -35000 USD

    This would make the balance sheet reflect only post-tax money, and thus be more
    meaningful.
    If I want to see post-tax money, I'll just enable the plugin from a
    command-line option.
    I'd have to find some generic way to identify which accounts are pre-tax
    somehow.



** Payees as Subaccounts

  - Create a plugin that will define subaccounts for payees within accounts and
    modify all the transactions accordingly. This would be a great way to kick
    the tires on this idea without affecting the rest of the system.

      Expenses:Electricity:ConEdison
      Expenses:Phone:TMobile
      Expenses:Groceries:WholeFoodsMarket
      Expenses:Groceries:UnionMarket

  - Should we define some notion of the default level for aggregation, per
    account? For example, in Expenses:Electricity:ConEdison, the default level
    of aggregation should be Expenses:Electricity. If we define that, using
    subaccounts should not bother us much.


** Dashboard

  Add the following to the portfolio dashboard:
  - PnL since yesterday, one week ago, two weeks ago, one month ago, three months ago
  - Current portfolio breakdowns
  - Cash report
  - A listing of short-term lots vs. long-term lots
  - Schedule of lots to become long-term in the near future
  - Returns (computed correctly, over many periods)

  From email to fxt:

    I want to build an investment dashboard, that would contain:

    - List of holdings, with various rollups (see the different aggregations of
      holdings reports)
    - Rollups of holdings against various types (e.g., Stocks vs. Bonds)
    - P/L since the morning or for the last day, over the last week, last two
      weeks, last month, last quarter, last year.
    - Report of uninvested cash and the detail of where it is
    - A listing of short-term vs. long-term lots, and a schedule of which lots are
      going to switch from short-term to long-term in the near future (to avoid
      selecting those for sale)
    - Returns, as computed by my prototype of our ideas during the bicycle trip
    - Automatically refresh current prices if run intra-day

    This script would run every hour on a crontab and generate static HTML files
    that I could access from my phone to make investment decisions and monitor
    gains/losses during the day. I'm certain you would appreciate having such a
    thing too. I want to integrate the code I already have out of
    beancount/experiments and start moving all this stuff to the
    beancount.dashboard.* and add unit tests and make it work on the tutorial file.
    This should make it easy for others to use.



* Tools
** Emacs Support

  - Idea: Implement another command like C-c x but that prints out all the
    linked transactions. Like context, print out balances from before & after,
    but also print out the combined changes to all the accounts in the linked
    transactions.

  - Idea: Implement movement commands that move the cursor to the previous/next
    linked transaction.

  - Set the comment-syntax; currently it thinks it's '# '

    Note: This is now present

  - In the new mode, we need to recreate a function that will mark a posting as
    valid (replace '!' by '*').


* Reports
** Warnings

  - You should have _some_ way to highlight accounts with either failing checks
    in them, or '!' on their postings or transactions in the balance sheet
    and/or trial balance.

  - Perhaps we want to produce a report of all transactions with a highlight on
    them.

** Balance Sheet

  - (web) We really need to reorder the accounts in a way that is more
    sensible... it's annoying to see the accounts I care about at the top of
    the page. Cash, Points, AU, should be at the bottom... I wonder if there's
    a nice heuristic. Last updated date? I think that would be good enough.

  - We need to figure out how to order the accounts on the balsheet; I want the
    most relevant near the top. Sorting accounts: compute a score made up of

    * nb. txns from the last 3 months
    * nb. checks from the last 3 months (weighted more heavily)
    * line-no of Open directive in the file.
    * last updated date.

** Capital Statement

  - Implement the Capital Statement report

** Cash Flow Statement


** Statement of Retained Earnings

  - This is possible; search online for examples, makes sense that we should
    have one, it's really, really simple to do.

** Account Linkage Report

  - Generate a Graphviz link of all the interaccount transactions that are
    larger than a certain amount.

    Generate a graph for the main kinds of account
    interchanges, by looking at the most significant transactions
    between the accounts. For example, ignore transactions which are
    too small in absolute value, or whose total is too small a portion
    of the total.

    Fun little project: Create a graphviz output from a Ledger, where
    transactions above a certain amount would generate a link between
    accounts. Note:  the threshold could be either for single
    transactions, or for aggregate amounts (absolute value).

** HTML Rendering

  - Rendering: When you collapse a parent account, its aggregate amount should
    render, and disappear when not collapsed.

  - Numbers should align to the right.

  - USD and CAD should be aggregated in their own columns for balance sheet and
    income statements. These should be specified from the command-line.

  - All entries should have collapsing a-la-JavaScript, along with
    collapse/reveal all buttons. All JS.

  - If the software is finally fast enough in Go, render RESTful on the fly for
    any date:

    * REST:  /balsheet/20121231/
    * REST:  /income/20121231/20131231/

    This way, you could have any year on the same run. No need to restart, even
    have a menu with all the years, and perhaps even some of the latest months.

  - It would be really nice to render the line numbers to the source in the HTML

  - (Performance) Implement buffered output for faster response using a separate
    thread and an iterator that yields from app.write when the data buffer is
    large enough.

  - Postings that have a "!" flag should have at least their
    background red.

  - You should more explicitly state the beginning and ending period
    on each statement pages (it is super important information).
    Just below the title.



** Excel Output

  - Find good ways to transfer data to an Excel spreadsheet. A link to download
    a file should be supported.


** Credits and Debits Rendering

  - Color the background of numbers with an inverted sign (e.g. payments in a
    liability account) differently! There should be modes to rendering balance
    sheets and income statements with inverted amounts, and it should all be
    done client-side. When amounts are rendered as credits/debits, color their
    background distinctly, so that it's obvious what kind of sign convention is
    in use.


** Links to Source

  - The new format code should keep and optionally render the source file/line
    of any transaction, and allow clicking to get to the source line in the
    rendering.

  - Maybe there should be a script that can take a report specification and
    output a list of emacs-compatible links to the entries, interspersed with
    the text format rendering! You could go "next-error" to go through the
    entries in time order, emacs taking you there one-by-one.

** Multi-Period Reports

  - One kind of report that would be GREAT is a single grid with all income accounts
    on the left with year by year on the horizontal. An overview of all the
    years. Same with month-by-month report.


** CSV Reports / Text Reports

 - Using an intermediate data structure, produce text and csv / xls reports,
   downloadable from the web front-end, or even generatable directly. All of
   this reporting infrastructure should be reusable, ideally.

  - A text rendering of the balance sheet / income statement would be
    _very_ useful for collaboration/communication with others. Add a link to
    download a text version of any report. This would be made easy if we only
    have a few distinct types of reports.

** Plots / Time-Series

  - Create a command to extract time series for any account, as a csv file. You
    could then easily use this for plotting!

  - Generate graphs of account amounts over time
  - Include average amounts, average delta amount

** List of Positions

  - Given a list of entries, you should be able to extract a list of positions
    at any point in time. Provide this as a simple function that can just be
    reused.

  - The list of positions should provide a way to check the purchase price of
    each position.

  - Positions should attempt to fetch current values using this:
    http://www.google.com/ig/api?stock=RGAGX


** Maximum Values Report

  - You should report a trial-balance -like listing of the minimum and maximum
    values of all the accounts.

** Event Reports

  - We should be able to count the days of each event type.

** Distribution of Expenses and Income

  - Add a pie chart to visualize the constitution of the Income Statement for
    Expenses and Income.

** Summary Reports

  - To create custom views, for example, weekly summaries, you could
    convert the ledger into another ledger, where entries would have
    been replaced by summary entries instead, and all the other
    functionalities would still work.

** Financial Ratio Analysis

  - Add these: http://www.csun.edu/~bjc20362/Controlling-2.pdf

** Budgeting / Goals

  - We could easily add features for budgeting, e.g. somehow set goals and then
    report on the difference between actual and the goal, and project in the
    future according to rate, e.g.:

       ;; Check that the total for this position between 2013-06-01 and 2013-12-31 < 800 USD
       2013-12-31 goal  Expenses:US:Restaurant  2013-06-01  < 800 USD

       ;; Check that the balance of this account on 2013-12-31 is >= 1000 USD
       2013-12-31 goal  Assets:Savings  >= 1000 USD


** Trades

  - You should be able to report on all booked trades during a period,
    especially with the new booking algorithm, this will be useful.
    Create a new report type for this.

* Web Interface
** Programmable View

  - GREAT IDEA! Have a web form that you can input a view filtering expression,
    e.g.  year:2014 component:Microsoft
    to have that year's transactions made with this component. Encode the
    results in a unique string that you can decode and create a corresponding
    view of the subset selected by the expression. You can then view any of the
    reports for that subset! This means we can then get rid of many of the root
    page's links automatically, yet still provide all the opportunities... this
    is the way to go, and would best mirror the command-line capabilities.

** Error reporting

  - We really need to list all the '!' entries somewhere; they should be
    annoying.

  - In the balance sheet or trial balance, mark accounts that have errors in
    red, or add a little red start next to them.

  - Implement basic error reporting page from the list of errors.

** Debits and Credits

  - The new balance sheets should be able to invert the numbers (and then they
    should get rendered differently). Basically, every number shown should be
    either in signed or cr/dr format. We should be able to switch between the
    two at render time. This should work across all number-rendering routines
    everywhere--do this centrally.

  - In the balance sheet and income statement, we need to render the amounts
    inverted (and in a slightly different style).

** Links

  - Serve links on: /link/LINK, this needs to be implemented; render a nice
    "link" href on the description somehow, use a fancy unicode char (no
    graphics).

  - (web) Render links to the right of descriptions, and the link href link
    should actually render a page of the related linked entries.

** Single-View Server

  - Idea: for condo & baking files into a zip file: allow serving only one
    ledger realization.

    * One option is to use the same base/root straing as for the web URL:

         http://localhost:8080/byyear/2013/...

      serve_one_ledger(getledger('byyear/2013'), port=8080)
      --realization='byyear/2013'

    This would serve only that realization, and not others. This way I could
    bake only this one in a zip file. This would be useful.

** Code Org

  - (web) Move table rendering functions into their own files, smaller files.

** Aesthetics

  - In the entries table HTML, highlight the relevant posting leg somehow, maybe
    use a '>>' marker, or make it bold. Something. (Bold is too much, use >>.)

  - Render "as of YYYY-MM-DD" under the title for Balance Sheet, and "from
    YYYY-MM-DD to YYYY-MM-DD" under the title for Income Statement


  - Answer to favicon.ico request.

  - Add an option to render the entries table upwards, not just downwards.

  - Use that beautiful new font (Roboto) from Tactile in the new rendering.
    Totally worth it. Use the nice Lucida-like font for numbers, like in
    TurboTax.


*** JavaScript / Client-Side Interaction

  - Render balance sheet/ income statement cells with two numbers for parent
    nodes, so that when you collapse a node, all the amounts of its children sum
    up automatically and display in its cell. You should have a consistent
    report regardless of whether nodes are collapsed or not. This will require
    some JavaScript effort.

  - Implemented a JavaScript cursor in JS. J, K up down. SPC = toggle.

  - In Journal view, pressing 'C' should toggle displaying the checks on and off.

** Trial Balance

  - We should have a nicer way to tell what accounts need to be updated.
    Highlight them red if they haven't been updated in more a month
    (configurable).
    Put the last updated date in the balance sheet or perhaps the trial balance
    page. Should be easy; we don't need a dedicated page for this.

  - Do we need a dedicated page for listing all documents? This page could
    include documents without a date, could be rendered as a tree-table, with
    the list of each document in the corresponding account. Maybe that's
    overkill. DK.

  - Shove more information in the Trial Balance page, info about errors, documents, etc.

** Multi-Year

  - A multi-year report is a global report.

** Source

  - The source page should take a special '?line=ddd' parameter that will
    scroll the page to the transaction at that line.

** Conversions

  - Render the Conversions amount at the bottom of the Conversions page...

** Bake & Scrape

  - Make the web scraper run in multiple threads... it's quite a bit too slow as
    it is. I'm sure we can make it scrape in parallel using multiprocessing and
    a work queue (this should be a fun little project and would make baking to
    an archive a lot faster in many cases).


* Export
** HTML Export as File

  - Test "bean-bake" with the v2, it doesn't appear to work.

** XML

  - Output to a structured XML format, some people are finding that useful to
    build other visualizations. In order to test this completely, do a
    round-trip test.  The code should live in beancount.parser, parallel to the
    existing code there.


** Ledger

  - Export the compatible subset to Ledger format, so you can compare the
    reports. This should be done from a tool called "bean-convert".


** Visualizations
*** TreeMaps

  - You just *have* to generate TreeMaps of the Expenses and Assets subtrees:
    http://bost.ocks.org/mike/treemap/


** Portfolio tracking softwares

  - You should be able to export to input files or APIs for websites that track
    portfolios for you, such as Google Finance and Yahoo and others. Use the
    list of holdings as input. This should perhaps just be another report name.

* Documentation
** Challenges

  - Document those below which I'm already able to do, and those which require
    new features to be able to be done, move them into a separate appendix,
    with explanations on how to do it.

**** Cash vs. Accrual Accounting

Of course a real accountant would just do this: (accrual based accounting)

2014-05-19 * "Booking tithe”
 Expenses:Tithe     300 USD
 Liabilities:Tithe     -300 USD

2014-05-20 * “Paying tithe”
  Liabilities:Tithe      300 USD
  Assets:Checking  -300 USD

But this records the expense on a different day than when you actually paid it.
That would be a problem if, for example, you live in the US and wanted to claim
a tax deduction for the tithe, in which case you must claim the deduction for
the year the tithe was actually paid (cash based accounting).

This is indeed the right solution to this! Accumulate a liability as you go,
and resolve it with real transactions later on.

This case keeps coming back again and again, of wanting to do accrual
accounting but wanting to do cash declarations. I think we need to have a long
and separate discussion about cash vs accrual accounting and for sure we can
come up with a creative solution that solves this problem.



**** Can I generate a nice year-on-year summary of income and expenses?

  - Including RSP contribs, like my bu spreadsheet that I crafted manually? Can
    I do that? That would be awesome!

**** Maximum Balance

  - Can I compute the maximum value of each account at the end of every year
    (for foreign assets decl.) This would be useful for FBAR / FATCA
    declarations.

**** Complete Return (IRR) on Condo

  - Challenge: Can I compute IRR return on my condo accurately?
    TODO: Add benefits received as an Income, as transactions.
    You should be able to compute the IRR of any Ledger!

**** Taxation Rate

  - Challenge: Can I automatically compute my taxation rate for every year?

**** List of Assets

  - Challenge: Can I obtain a list of my assets at any time?

**** Make a report of currency exposure

  - For a particular balance sheet, report the total currency exposure of the
    ledger. This should be a very simple report, probably in the form of a pie
    chart.  Maybe this pie chart should be located in the capital report
    (possibly makes sense).

**** Capital Gains

  - Capital gains should not count commissions nor on the buy nor on the
    sell side. How do we book them like this?  Can we count this somehow
    automatically? Misc accounts? Not sure.

**** Inflation Adjusted Balance Sheets and Charts

  - It would be AWESOME to look at a balance sheets from the past but
    inflation-adjusted for any date... Answer this question easily:

      "What was I making in 2010 in today's dollar terms?"

  - How would I produce an inflation adjusted version of some charts. Maybe all
    charts should have that option?

**** Statement of Assets (for Will)

  - In order to have someone else be able to take care of your business, you
    should be able to produce a list of the accounts open at the end of the
    period, with the account ids and balances. This should be printable and
    storable, for someone else to take care of your things in case you die.


**** Compare common costs using constant TMV

  - Look at average meal 10 years ago, average electricity, etc. things that
    should be equal, and correct for the time-value-of-money, compare prices
    today with prices then. Maybe come up with some kind of constant unit that
    I can convert everything to.

**** GIFI Reporting

  - You could write a script to automatically fill this form:
    http://www.cra-arc.gc.ca/E/pub/tg/rc4088/rc4088-12e.pdf

      "With Beancount, one thing that would be doable _outside_ of Beancount, as
    a separate script, is to associate a set of accounts to these GIFI codes and
    automatically generate the forms."


** Change List

- Implemented in Python 3, from scratch.

- Internal data structures are more functional, immutable, allowing you to more
  easily create scripts that use the in-memory data. Overall, the new code is
  way simpler and much easier to understand because of this. It's actually
  become dead simple.

- New, simplified, and more consistent (and rigid) syntax will make it possible
  to add more features in the future, and to have parsers in other languages too
  (e.g. Go).

- Booking trades with capital gain tracking should now work.

- The new parser is written in C, so it is much much faster, and future changes
  will be easier

- The new web server fixes annoying rendering issues.

  * Balance sheet amounts can now reported in terms of book values.
  * Debit accounts can now be rendered with positive numbers (color-coded).
  * The internal data structure changes are much more general, and allow, for
    instance, creating a balance sheet at any point in time. In particular, you
    can have a balance sheet at the beginning and end of an exercise.

- Some internal design flaws were fixed, like checks on filtered ledgers showing
  up from incorrect periods.

- Various outputs to text, csv, and xls are now supported for easier sharing.

- The input file is monitored by the server, and can be automatically reloaded.
  This makes it easier to just start the web server, then edit the file to
  update what you need.

- There is no need to specify a filter period anymore; the interface is able to
  realize any required periods, and the GUI provides access to most common
  cross-sections (all, by year, by tag, by payee, transactions with bookings,
  etc.). You should be able to just specify the GUI.

- Client-side javascript has been added for a neater, more compact rendering of
  journals.

- New scripts to extract a list of current positions at any time, and global
  summaries over many years or months.


** Presentation Material

  - Use impress.js to built a visualization of the DE method

  - Record a video, that's an easy way to explain how this works.

  - IDEA!!!  Use drawings a-la-ThinkBig or whatever it is. This will be the
    perfect medium for this. Mix it with video. Start writing a detailed script.

  - Begin with a USB key in hand. "On this 8 GB USB key, I have all of 8 years
    history of financial transactions in my life. Every single price paid that
    went recorded into an account it these.
** Padding documentation from email

  - Put this in the docs to explain "pad"

     > > Ok, restarted example, let's say you begin
     > > accounting in dec 2013, you'll have this:
     > >
     > >   2010-01-01 open
     > >   2010-01-01 pad
     > >   2013-12-04 balance
     > >   2013-12-08 * ...
     > >   2013-12-11 * ...
     > >   2013-12-17 * ...
     > >
     > > eventually, moving forward, you'll get to 2014:
     > >
     > >   2010-01-01 open
     > >   2010-01-01 pad
     > >   2013-12-04 balance
     > >   2013-12-08 * ...
     > >   2013-12-11 * ...
     > >   2013-12-17 * ...
     > >   2013-12-22 * ...
     > >   2013-12-29 * ...
     > >   2014-01-02 * ...
     > >   2014-12-04 balance
     > >   2014-12-06 * ...
     > >
     > > Allright, now you decide you like this, and you
     > > want to enter statements before you started.
     > > You find your paper statement for november, and
     > > fill in:
     > >
     > >   2010-01-01 open
     > >   2010-01-01 pad
     > >   ; here you insert
     > >   2013-11-04 balance
     > >   2013-11-08 * ...
     > >   2013-11-18 * ...
     > >   ...
     > >   ; this is what was there previously
     > >   2013-12-04 balance
     > >   2013-12-08 * ...
     > >   2013-12-11 * ...
     > >   2013-12-17 * ...
     > >   2013-12-22 * ...
     > >   2013-12-29 * ...
     > >   2014-01-02 * ...
     > >   2014-12-04 balance
     > >   2014-12-06 * ...
     > >
     > > Great. Now, notice how the balance for
     > > 2013-11-04 is probably different than that of
     > > 2013-12-04. If instead of a pad directive you
     > > had added a manual adjustment, you'd have to
     > > change it here. This is the beauty of the pad
     > > directive: it automatically does it for you.
     > >
     > > Now, let's keep going backward in time. You dig
     > > around your records, you find September's
     > > statement, but you cannot find the statement
     > > for October, maybe it's lost, or somewhere
     > > else. Fine! You insert a pad directive to
     > > account for those missing transactions:
     > >
     > >   2010-01-01 open
     > >   2010-01-01 pad
     > >
     > >   2013-09-04 balance
     > >   2013-09-05 * ...
     > >   ... september transactions
     > >   2013-09-30 * ...
     > >   2013-10-04 balance
     > >
     > >   ; padding for missing October statement,
     > > where is my statement?
     > >   2013-10-04 pad
     > >   2013-11-04 balance
     > >
     > >   ... november transactions
     > >   2013-11-08 * ...
     > >   2013-11-18 * ...
     > >   ...
     > >   2013-12-04 balance
     > >
     > >   2013-12-08 * ...
     > >   2013-12-11 * ...
     > >   2013-12-17 * ...
     > >   2013-12-22 * ...
     > >   2013-12-29 * ...
     > >   2014-01-02 * ...
     > >   2014-12-04 balance
     > >
     > >   2014-12-06 * ...
     > >
     > > This is the full example.

Improve this bit:

    >   But the detailed explanation cannot be found. There's only one phrase: „Think
    >   of the Equity account as something from the past that you had to give up in
    >   order to obtain the beginning snapshot of the Assets + Liabilities balance.“
    >
    > Great comment. I'll improve this.

 More user comments:

    >   After doing my research, I found about debits and credits, which in Beancount
    >   you represent with positive numbers and negative numbers respectively. I
    >   found that having a name for each group of accounts helps me to think of them
    >   at the same time, e.g. Liabilities+Equity+Income as part of a common thing,
    >   instead of having to research each of it independently.
    >   In the documentation you start speaking about numbers, then about signs, then
    >   about grouping the accounts. Maybe it's better to go top-down and start
    >   saying that there are two types of account (usually +, usually -) and then
    >   divide each group further.
    >
    > I will change that, thanks for the comment.

** Example

  (documentation)
  - Write a worked and detailed example of generating automated transactions in
    the Plugins document.
** Contributor agreement

  * See note at the bottom of: https://github.com/fourier/ztree

      Since ztree is a part of GNU ELPA, it is copyrighted by the Free Software
      Foundation, Inc.. Therefore in order to submit nontrivial changes (with total
      amount of lines > 15), one needs to to grant the right to include your works in
      GNU Emacs to the FSF.

      For this you need to complete this form, and send it to assign@gnu.org. The FSF
      will send you the assignment contract that both you and the FSF will sign.

      For more information one can read here to understand why it is needed.

      As soon as the paperwork is done one can contribute to ztree with bigger pull
      requests. Note what pull requests without paperwork done will not be accepted,
      so please notify the maintainer if everything is in place.


* Name ideas

  - beangrind (new import system)
  - beanroast (new import)a
  - beangreen
  - beanfilter
  - beancocoa
  - beantamp<|MERGE_RESOLUTION|>--- conflicted
+++ resolved
@@ -1,6 +1,5 @@
 -*- mode: org -*-
 beancount: TODO
-<<<<<<< HEAD
 * Returns (Revision)
 
   - Fix remaining tests for removal of open/balance entries from segment_periods().
@@ -17,13 +16,12 @@
   - You need to merge the external entries when multiple ones occur on the same
     date.
   - Handle the various FIXMEs.
-=======
+
 * Event
 
   - Should we validate that the query is legit before we even run it? I think
     so. Compile after parsing.
 
->>>>>>> e1a5c850
 
 * Booking
 

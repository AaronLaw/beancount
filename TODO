-*- mode: org -*-
beancount: TODO
* NEW


  - The return values from the parser must be cleaned up a bit: remove the
    "contents" object, return stuff just like the other transformation
    function, i.e. :

      (entries, parser_errors, options).

    * Cna we get rid of the accounts being returned? These can be derived
      easily from the list of entries, and I think I'm not using it anywhere
      serious other than in tests.

  - Run check() in its own phase, that replaces the Check objects and returns a
    list of entries, with failing checks replaced with ones that have a
    different flag. This should be easy: add a flag to Check, with value PASS
    or FAIL or UNKNOWN, and replace all of them (they're just tuples really, so
    that's cheap, stop worrying).

    We should then have a routine like this:

       parse()
       pad()
       check()
       validate()

    Make a function for this... this should yield all the errors I need for
    error reporting. Summarization and realization don't yield errors.

  - (validation) In addition to the Check/Open before-constraint, check that
    the entries are always sorted. Add this sanity check.



  - Why do I have non-USD/CAD in conversions?  They should not be there AFAIK,
    because there are no @-priced conversions for those currencies.



  - We need to realize at least the full set of transactions in order to mark
    the check errors.

    * We also need a way to mark the check errors... this is probably best done
      as a single pass on the entries themselves (maybe substitute/filter Check
      entries that fail with new ones with a special field?). Do this in
      validate.py.

    * You have to find a way to render failed checks as red.

    * Implement basic error reporting.

  - Implement check on the constraint on the kind of currency each account may
    contain. -> validate.py

  - The default validation should check the invariant that Open and Check
    directives come before any Transaction.



  - In the TOC, list and create views for level 2 (country) and level3
    (institution).




  - The journal rendering should be dedup'ed; right now, each posting leg
    renders its own line as a transaction... we need to dedup these. This is
    really important, because it's otherwise confusing.

  - In the journal rendering, rendering transactions for the pre-computed
    balance does not work... balances need to be recomputed. Perhaps the balance
    should _always_ be computed on the fly! Not sure this makes any difference
    in performance. 'tis a choice I think. This is a problem even for single
    accounts: imagine many legs from a single transaction on a single account.
    Needs de-duping. We can limit de-duping to work only on the current date
    (transactions are sorted, no need to keep older dates, clear a set, will be
    faster).








  - Deal with the effective date somehow, we need to do something with it.



  - Make the parser use the options name_* fields in order to validate and
    change the lexer to recognize all account names, not specificially the
    hardcoded ones we have now. (Assets|Liabilities|...).

  - FIXME: We need to make the payee mount different and "dynamic", creating
    a new view automatically. We should do the same for the years and tags as
    well. Creating the mounts is too expensive; views need to be created
    on-demand, we need a special mount.



  - FIXME: We need to parse the options using the same argparse parser....



  - Create an '--anonymous' mode whereby all the numbers are represented by
    'XXX.XX' for public presentation.


  - The source page should take a special '?line=ddd' parameter that will
    scroll the page to the transaction at that line.

  - We need to convert @a0ab45b9aa7e links into tags. Do we need them to be
    special tags? (Possibly not)



  - Remove all strings for types (e.g. Assets), this must go into an option
    context.


  - Start documentation so you have a place to put all these ideas.
    Set it up using Sphinx, or something else.


  - Unrealized capital gains could be inserted automatically into special
    sub-accounts, based on the current price and the cost-basis of particular
    accounts. This could be inserted automatically! e.g.

        DATE check Assets:US:Ameritrade:AAPL       10 AAPL {200 USD}

        DATE price AAPL  210 USD

      Assets:US:Ameritrade:AAPL                    2000 USD
      Assets:US:Ameritrade:AAPL:Gains               100 USD

    The "Gains" subaccount could be inserted automatically if the price differs
    from the cost basis... this would be a clever way to represent this! We
    could even do this by inserting a transaction automatically with an
    offsetting account... actually this would be the RIGHT way to do this!

      This could be done as a simple filter function:

        entries = add_unrealized(entries)

      We would need an option to designate which subaccount leaf to create all
      the new transactions for:

        %option account_unrealized  "Unrealized"

        2013-05-23 A "Booking unrealized gains for AAPL"
          Assets:US:Ameritrade:AAPL:Unrealized              230.45 USD
          Income:Unrealized                                -230.45 USD

      By doing this, the reporting does not have anything to do... it can choose
      to report positions at cost or in held units, and whether the gains are
      included or not entirely depends on whether these transactions have been
      inserted in or not.


  - IDEA! Export to GnuCash format... import in GnuCash?!?! See reports!!

  - Look at GnuCash for a lot of the reports... some good ideas maybe? I could
    perhaps learn a few things, it looks informed.

  - Add unittests for tags, pushtag/poptag







  - Add new options:

        option name_assets      "Assets"
        option name_liabilities "Liabilities"
        option name_equity      "Equity"
        option name_income      "Income"
        option name_expenses    "Expenses"

        option earnings_account "Equity:RetainedEarnings"



  - Add tests for all the cases of realization padding.

  - Ha! The current problem with checks has to do with my stupid :Contrib
    account, and the fact that those checks include the CHILDREN accounts (the
    old beancount worked that way... eliminate that). Fix all this, make the
    contributions be tracked the correct way. They are old, but it'll be a good
    exercise...

      Q: Do I want to support checks accross all positions, for a single
         currency? I rather like the idea of checking a specific "position"...

  - Do I really want all my checks to be at the BEGINNING of the day? Maybe...
    not sure. Need to convince myself.

  - Convert the parsetest_* functions into decorators!!! This only makes sense!

  - You have to implement auto-padding somehow... auto-insert a Pad() directive
    in the list of entries and let the current magic works its magic? This
    might work!!!


  - Q: How do we deal with transactions that have multiple postings in the same
    account? Multiple RealPosting instances?


  - Finish the inventory_test.py, with the guard against negative balances when
    a position has an associated cost or lot-date, a test is important.

  - Check that the currency constraints on accounts are respected.
    (Implement the currency constraints...)




  - The examples should be drawn from the demo file; the demo file should be
    rewritten, with multiple years, and with good templates for most of the
    important operations that can take place.

  - Errors from the parser and others should all be accumulated in one place,
    so that we do all the reporting at the very top level.

  - We will want to somehow "normalize" and merge payee names, because some of
    that differ very little are obvious for the same business... this would be
    useful.

  - In the balance sheet and income statement, we need to render the amounts
    inverted (and in a slightly different style).


  - Validation: Everywhere we have a filter of entries to entries, we should be
    able to apply a check that the total balances before and the total balances
    after should have the very same value.

  - Default import syntax should have the narration as the payee by default. We
    need to use those as default, we don't set nearly enough of them.

  - The new balance sheets should be able to invert the numbers (and then they
    should get rendered differently). Basically, every number shown should be
    either in signed or cr/dr format. We should be able to switch between the
    two at render time. This should work across all number-rendering routines
    everywhere--do this centrally.

  - The Equity:Net-Income account cannot render a journal because the account
    feeds off the mid-entries, not including the closing entries; maybe we need
    to make an exception for this one.


  - We need to figure out how to order the accounts on the balsheet; I want the
    most relevant near the top.


* Internal Improvements - DO THIS


  - Consider removing RealEntry and RealPosting... the only purpose they serve
    at the moment is storing the balance, and for finding a posting's entry, we
    could create a global map of (posting -> entry) and maintain that. Probably
    good enough, hashing on the tuple id itself for performance.

      FIXME: One idea to simplify things further is to remove the RealEntry and
    RealPosting objects: computing a running balance is usually fast enough to
    do on-the-fly, and we could store a 'postmap' mapping of "posting to parent
    transaction" in return the realization tree object. The drawback, however,
    is that you would then always require both an account and a 'postmap'
    together... a real_account by itself would not be independent as it is now.
    I need to think about this a bit more.

<<<<<<< HEAD
  - Measure the performance of realization on all accounts, and on each
    account. If small, remove RealEntry/RealPosting and replace by just the
    regular ones!

  - A realization should just be a tree of RealAccount's, each with a list of
    entries|Postings and a final balance. Store the final balance in
    RealAccount, it's worth it.

  - Rename all 'real_accounts' to 'realization', which is meant to imply a tree
    of accounts. 

  - Try making Posting a non-tuple so that you can set a new 'entry' field as a
    weakref. It has to be mutable for that, just for that field. Does it impact
    performance?  If not,  do this! This will make our life simpler, and will
    enforce that a posting has at most a single pater.


  - inventory: rename get_cost() vs. get_cost_position(). Swap them, change all
    the code that needs be changed.
=======
  - At the same time, wouldn't it be great if we could get rid of the TreeDict
    object? I say this: after you remove the RealEntry and RealPosting objects,
    make the realization be just the root node of a tree of accounts. The root
    node should be able to quickly look up any subaccount. One less class, and
    then you don't have a discrepancy between 'real_accounts' and
    'real_account', one less datatype to deal this. I saw DO THIS.
>>>>>>> 9f0a2f65


* Web Interface
** Simplifications

  - Put the last updated date in the balance sheet or perhaps the trial balance
    page. Should be easy; we don't need a dedicated page for this.

** JavaScript

  - In Journal view, pressing 'C' should toggle the checks on and off.


* Checks and Safeguards

  - Auto-detect possible duplicate transactions

* Dealing with Equity

    * Choose one of these:

         Equity                         Equity
         `--+-- OpeningBalances         `--+-- OpeningBalances
            |-- RetainedEarnings           `-- Exercise
            `-- Conversion                     |-- RetainedEarnings
                                               `-- Conversion


** Retained Earnings

  - Add note entries for new accounts, should be a multiline paragraph that
    describes the purpose of the account. Add them in my input file.

  - You need a special directive to deal with RetainedEarnings, which are (I-X).
    This process needs to be documented well...  with examples.
    Equity:RetainedEarnings contains the sum total of all previous (I-E) before
    the beginning of the period.

  - Whether the result of I-X before the beginning of the period should be
    inserted into OpeningBalances depends on whether you want the balance sheet
    to reflect the absolute amounts. If you're filtering for some particular
    set of transactions, you may not want that to be done. e.g. Loft expenses,
    should be separate. In fact, only when we clamp in time do we want that
    insertion to occur.

** Conversion Differences

  - TODO: Try it out in GnuCash, see how they deal with it. Very curious!
    (WOW This is really SNAFU'ed. Really fucked up. Finding bugs in GC within the
    first 10 minutes...)


  - One idea is that you could enter a transaction like this:

       YYYY-MM-DD * "Annul conversions at end of period"
         Equity:Conversions        -56383 CAD @ 0 CONV
         Equity:Conversions        +67000 USD @ 0 CONV

  - Maybe the account that should hold these conversions should be an
    Income:Conversions account.

  - Document the fact that the conversions problem occurs

    * Because we don't reduce to a single "home" currency, and
    * That if you do all your work in a single currency with accounts with
      costs, the value will always be zero, and
    * Explain that currency trading accounts have little to do with this,
      because they are contained, and all in and out flows are in a single
      currency (the base currency of the account). The differences can be
      accounted like positions in financial assets, with corresponding PnLs.


  - You also need another special account to hold the conversion differences;
    basically, the sum total of all of the amounts from all of the accounts may
    not be zero if there are conversions happening. These needs to be inserted
    into Equity:Conversions in order for the full balance to be equal to zero.

       For the conversion losses: we need two new accounts:
       Income :conversion pnl
       Equity : conversion pnl (for the exercise)


  - Automatically insert a 'Equity:Conversions' account with a corresponding
    transaction, so that A + L + E = 0 (for real).

    * The conversion profit/loss only materializes if we convert amounts at the
      real current rate, vs. the rate implied by the conversions.

    * Also, this Equity:Conversions only applies to the exercise/reporting
      period; other previous amounts are all folded into the
      Equity:OpeningBalances account.

  - Why is there some FIDO and AMTRAK and other points in my final Conversions
    account? Shouldn't those just cancel out from Income over the period?


* Helpers for Documents

  - There should be a script that knows about the formats of my various PDF
    files under ~/u/Downloads and that automatically puts them under the right
    subdirectory. Maybe pdf2text and look for account ids, then try to
    automatically match against one of the account_id declared in the Ledger.

* Statements
** Capital Statement

  - Implement the Capital Statement report

** Cash Flow Statement
** Positions Statement

  - Implement a Positions report


* Prices

  - beancount: Make USD/CAD also specify CAD/USD in the price table;
    the lookup procedure should be able to compute the reverse prices.

* Code Organization

  - More everything under src/*

* Error Reporting & Detection

  - Don't raise error exceptions anywhere; log everything to an error
    handler/accumulator class instead, and skip to the next entry/declaration.

  - Problematic transactions (!) should spit something of color on stdout, they
    should not be forgotten so easily.

  - When using @@ the signs should match; warn if they don't

  - Bug: Invalid account names should only be reported once.

** Lexer Level Errors

  - When an error occurs, skip the lexer to the next empty line and recommence.
* Checks

  - Implement a check that open and close precede / succede all accounts

  - Remove entries that are outside the open/close dates, at render time

  - Implement checks for balances

  - Barf on unmatched inventory (only for lots with a cost/lot-date).

  - Automatically detect and find potential duplicates at the same date.


* Options

  - Maybe we should create an "option" directive to specify some of the common
    parameters that related to the file:

    * document roots, e.g.:

          option document_root "documents/2011"
          option document_root "documents/2012"
          option document_root "documents/2013"

    * "aggregate" (or "base") currencies, to specify the list of currencies to
      be aggregated and converted, e.g.:

          option base_currency USD
          option base_currency CAD

    If we do this, these directives should correspond one-to-one with the
    command-line parameters.


* Reports
** General Rendering

  - You should insert thousand-commas everywhere... no, really...


** Balance Sheet

  - beancount: Available balance sheet reports should be: at begin, at
    end, both. Perhaps the "both" statement is only in report format.
    Really, at any time, should be easy to generate.



  - Figure out how to show balance sheet to market value, perhaps show gains.

** Statement of Retained Earnings

  - This is possible; search online for examples, makes sense that we should
    have one, it's really, really simple to do.

** Conversions Report

  - List all the transactions that occur at a rate but that do not occur with a
    cost, all the @ transactions only, as a report on its own, maybe just a
    filtered journal (not a ledger).

  -


** Update Report

  - We should have a nicer way to tell what accounts need to be updated.
    Highlight them red if they haven't been updated in more a month
    (configurable).

** Links Report

  - Generate a Graphviz link of all the interaccount transactions that are
    larger than a certain amount.

** HTML Rendering

  - Rendering: When you collapse a parent account, its aggregate amount should
    render, and disappear when not collapsed.

  - Numbers should align to the right.

  - USD and CAD should be aggregated in their own columns for balance sheet and
    income statements. These should be specified from the command-line.

  - All entries should have collapsing a-la-JavaScript, along with
    collapse/reveal all buttons. All JS.

  - If the software is finally fast enough in Go, render RESTful on the fly for
    any date:

    * REST:  /balsheet/20121231/
    * REST:  /income/20121231/20131231/

    This way, you could have any year on the same run. No need to restart, even
    have a menu with all the years, and perhaps even some of the latest months.

  - It would be really nice to render the line numbers to the source in the HTML

  - (Performance) Implement buffered output for faster response using a separate
    thread and an iterator that yields from app.write when the data buffer is
    large enough.

  - Postings that have a "!" flag should have at least their
    background red.

  - You should more explicitly state the beginning and ending period
    on each statement pages (it is super important information).
    Just below the title.



** Excel Output

  - Find good ways to transfer data to an Excel spreadsheet. A link to download
    a file should be supported.


** Credits and Debits Rendering

  - Color the background of numbers with an inverted sign (e.g. payments in a
    liability account) differently! There should be modes to rendering balance
    sheets and income statements with inverted amounts, and it should all be
    done client-side. When amounts are rendered as credits/debits, color their
    background distinctly, so that it's obvious what kind of sign convention is
    in use.


** Links to Source

  - The new format code should keep and optionally render the source file/line
    of any transaction, and allow clicking to get to the source line in the
    rendering.

  - Maybe there should be a script that can take a report specification and
    output a list of emacs-compatible links to the entries, interspersed with
    the text format rendering! You could go "next-error" to go through the
    entries in time order, emacs taking you there one-by-one.

** Multi-Period Reports

  - One kind of report that would be GREAT is a single grid with all income accounts
    on the left with year by year on the horizontal. An overview of all the years.

** CSV Reports / Text Reports

 - Using an intermediate data structure, produce text and csv / xls reports,
   downloadable from the web front-end, or even generatable directly. All of
   this reporting infrastructure should be reusable, ideally.

  - A text rendering of the balance sheet / income statement would be
    _very_ useful for collaboration/communication with others. Add a link to
    download a text version of any report. This would be made easy if we only
    have a few distinct types of reports.

** Plots / Time-Series

  - Create a command to extract time series for any account, as a csv file. You
    could then easily use this for plotting!

  - Render this with gviz (you have to learn it at work anyway).

  - Generate graphs of account amounts over time
  - Include average amounts, average delta amount

** List of Positions

  - Given a list of entries, you should be able to extract a list of positions
    at any point in time.

  - The list of positions should provide a way to check the purchase price of
    each position.

** Maximum Values Report

  - You should report a trial-balance -like listing of the minimum and maximum
    values of all the accounts.

** Event Reports

  - We should be able to count the days of each event type.

** Account Graphs

  - beancount: Generate a graph for the main kinds of account
    interchanges, by looking at the most significant transactions
    between the accounts. For example, ignore transactions which are
    too small in absolute value, or whose total is too small a portion
    of the total.

  - Fun little project: Create a graphviz output from a Ledger, where
    transactions above a certain amount would generate a link between
    accounts. Note:  the threshold could be either for single
    transactions, or for aggregate amounts (absolute value).


** Income Statement

  - Add a pie chart to visualize the constitution of the Income Statement.


** Summary Reports

  - To create custom views, for example, weekly summaries, you could
    convert the ledger into another ledger, where entries would have
    been replaced by summary entries instead, and all the other
    functionalities would still work.

** Financial Ratio Analysis

  - Add these: http://www.csun.edu/~bjc20362/Controlling-2.pdf


** Documents

  - Do we need a dedicated page for listing all documents? This page could
    include documents without a date, could be rendered as a tree-table, with
    the list of each document in the corresponding account. Maybe that's
    overkill. DK.

* Booking

  - We should create a syntax and method for booking to the average value.
    Figure out how many units of each position to remove in order to obtain the
    average sale price. This way the user could potentially switch methods.


* Filtering Methods
** By Country

  - You should be able to look at only accounts with a particular pattern (and
    their other legs), e.g. *:CA:*

  - You perhaps should flag all the transactions that have a particular unit
    (e.g. CAD)

** By Account Prefix

  - Specify a single account, and automatically select all the other accounts
    which are linked by any transaction in this account; generate a balance
    sheet from this list of accounts. e.g. Expenses:Trading, Income:PnL,
    Assets:Trading.


** By Amount Size

  - I'd love a way to filter down a journal by omitting all the small
    items and keeping just the larger ones, to get an automatic
    overview of the large amounts in a long series of transactions.
    All the small amounts could be lumped together under a special
    entry.


* Cleaning up for final release

  - Clean up: add unit tests for everything, and docstrings everywhere.
    This new version will be really, really clean!

  - You need to clean up the memory of the strings created; call free() on each
    string in the rules.


* Includes

  - With the new format... support includes, it makes a lot more sense to do
    that now!


* Syntax / Parser
** Error Messages

  - Syntax errors currently have no location... this is unacceptable. Write an
    automated test, check for all kinds of errors, in the lexer, in the parser,
    in the Python. (Just work with the line number, we don't really need
    character position.) Test everything with automated tests.


** Testing Improvments

  - Allow file objects to parse() and dump_lexer(). This should use fdopen() or
    whatever else to get this job done at the parser level.

** General Improvements to Syntax

  - Add 1/rate syntax for prices (and anything... really, why not).
    Convert at parsing time.

  - We could allow '$' to parse as equivalent to 'USD' in the input, or to
    stand on its own as a currency name... why not?

  - Make price syntax like this, to be consistent with positions!
    This makes sense!

              @price 2008-03-01  LOFT4530 {235000 CAD}


** Syntax for Skipped

  - Dont special case org-mode... Aything that doesnt start with a date or
    pushtag/poptag should be skipped; this should work with LaTeX or any
    of the text-modes.

** Syntax for Lots

  - Consider making the lot syntax like this:

       -4 {GOOG @ 790.83 USD}

    instead of:

       -4 GOOG {790.83 USD}

    It's actually a lot more accurate to what's going on...

** Multiline Strings

  - The syntax should support multiline strings naturally...


* 'Misc' Accounts

  - Support a category called "Misc:*" in order to deal with non-summable things
    like RRSP contributsions. There's no need to do anything else special, just
    goes to/from some Misc accounts. Those don't need to balance against anything.

** Parser Testing

  - Support a mode for the lexer to spit out its results on stdout, so that we
    can cross-check with parsers in other languages.

* Realizations

  - The account realiization *is* the report. Create a "Realization" object for
    each entry, pointing back to its entry (for all entries), and it should
    have a "balance" field.

    Then, reporting routines should work off of that realization object!

  - Whether an account shows up in a particular Ledger (realization) really only
    should depend on whether the account was open during the period (we now have
    account open/close dates... let's use them instead of a heuristic!).
    Create a routine to figure out if an account was open during a specific
    time period?

  - In the new design:

    * Split the concepts of "Account" (name, global attributes) and
      "AccountRealization" (list of postings and accumulated balances). A Ledger
      contains AccountRealization instances. There should be a global Ledger
      with AccountRealization's that contains all of the actual parsed postings.
      Other Ledger instances can be filtered from this one.  All the
      AccountRealization's share the same Account objects.

    * Wallet -> "Inventory". An "Inventory" contains "Lots", which are comprised
      of ((Commodity, Cost, Date) -> Amount) mappings, where Cost and Date may
      be null.


  - We need an option to automatically add opening balances entries when
    filtering by time... this is important, otherwise the balances are
    incorrect if you don't start at the very beginning.


* Emacs Support

  - Set the comment-syntax; currently it thinks it's '# '

  - In the new mode, we need to recreate a function that will mark a posting as
    valid (replace '!' by '*').

  - A new ledger mode should have functions to

    * Automatically indent postings ("a line that begins with an account")
    * Automatically align lines with currency numbers

* Beancount File Review, Massaging and Fixes

  - Some syntax should be added for tags, e.g. ":tag", tags should all be moved
    to the description line, no tags allowed on postings

  - Open directives need to be set correct dates

  - We need to move the account ids on the open directives too

  - Automatically detect accounts which aren't referred anywhere but open and
    close, and warn on these!

  - Move Taxes to Expenses/Taxes subdirectories everywhere.

  - Convert all the @d039f548 to
    :d039f548, these linked transactions just become like tags. Maybe ::d039f548
    is not listed and :d039f548 is listed, or something like that.

  - Rename all "points" currencies to be similar names, e.g. *PTS.

* Dated Postings

  - In order to create multiple similar transactions at many dates in one
    syntax' entry, you could allow overriding the date on each posting, e.g.:

       2013-04-01 * Blah di bla
         2013-01-01  Grocery          10 USD
         2013-02-01  Grocery          10 USD
         2013-03-01  Grocery          10 USD
         Cash

    This would create three transactions, with these dates:

        date           aux-date
        2013-01-01     2013-04-01     10 / 3.33
        2013-02-01     2013-04-01     ...
        2013-03-01     2013-04-01     ...

    Could be a nice way to make distributed transactions.

  - Move 'effective date' to the postings in my input file, using the dated
    postings feature.


  - Another idea would be to make @pad able to pad for a percentage of the
    total, so that we're able to use @pad instead of "distribution of expenses"
    entries.


* Events
** Locations

  - @location really should just convert into a generic event "location", just
    as address and school should; they're just events with forward fill...
    Serve this at:

       http://localhost:8080/20120101/20130101/events/location/days

  - Add a "reason" field for @location, and display as trips, with
    some sort of meaning to them. Ok, this contradicts the previous idea.

* Import Automation
** Find and Convert

  - There should be a script that is able to go through a directory of files
    and automaticalyl attempt to detect which types they are (if any), and
    invoke converters automatically. Other people should be able to add and
    improve this script.

  - The importers should detect the type of files and identify their accounts,
    and automatically stash the file under the correct documents directory.

  - If the import process fails for whatever reason, don't move the files!!
    This has been *SO* annoying in the past.

  - The new importers should be able to strip the non-payee parts of the payee
    name, e.g. NEW YO, SAN FR, etc.

** Avoid Reimporting

  - Modify all import scripts so that they avoid reimporting already
    imported stuff. All the import scripts should take an existing
    Ledger file as input; they should be smarter.

** Misc Importer Bugs

  - The OFX importer needs to unescape &amp; and other odd chars.


** SQL Import

  - Write a script to laod the data into an SQL database.


** Auto-Reconcile

  - Write a generic import routine that will try to heuristically match
    partially completed transactions from an existing Ledger. Use some NLP or
    somesuch matching algorithm.



** Importer from GnuCash

  - Write an importer from GnuCash's format, for people wanting to make the
    transition.


* Documents Directive

  - Tie the Ledger server to a directory hierarchy, where files can be found by
    account, automatically. Serve the files.

    * Correlate the files by uuid, e.g. if a @UUID is found in the description
      of a transaction, if a file anywhere in the document store has @UUID in
      it, a link should be rendered to view the file directly.


  - Add a new kind of directive::

      2013-05-15 document  Assets:US:TDBank:Checking  statement.pdf


  - Add a '--documents' option that will look for a directory hierarchy matching
    the beancount file one, and then automatically add "document" directives as
    above from filenames like this::

      2013-05-15.blablabalastatement.pdf

    The filename should be relative to CWD. Also, maybe we want to have
    a special  "documents_root documents/2013" directive within the file that
    specifies that, so we don't have to put it in cmdline arguments everytime?


* Baking to Zip File

  - Idea: for condo & baking files into a zip file: allow serving only one
    ledger realization.

    * One option is to use the same base/root straing as for the web URL:

         http://localhost:8080/byyear/2013/...

      server_one_ledger(getledger('byyear/2013'), port=8080)
      --realization='byyear/2013'

    This would serve only that realization, and not others. This way I could
    bake only this one in a zip file. This would be useful.

* Documentation

  - Write a simple cheat-sheet with an overview of the syntax

  - Include the nice diagram made for DGreenberg, we need a 3D version of it.

  - Write a series of real-life problems solved. This should be really much
    more helpful than boring docs.

  - Document the realization process, need that large zoom-out graphic that
    shows closing, and opening balances.

  - Add a "team project" as an example use case, or even an example file.


** Real Usage Examples
*** Transfers Between Accounts
*** mortgage, buying a home
*** capital gains (note about how to do commissions)
*** cie expenses, the way I'm doing it.
*** misc, e.g. credit card
*** stock splits
*** Tracking IRA or RSP Contributions
**** Option 1

2012-10-15 * Contribution 1 to RSP
  Assets:Checking                           -2500 CAD
  Assets:Bank1:RSP                           2500 CAD
  Liabilities:PendingContributions          -2500 RSPCAD
  Expenses:RSPContrib                        2500 RSPCAD

2012-11-15 * Contribution 2 to RSP
  Assets:Checking                           -1500 CAD
  Assets:Bank1:RSP                           1500 CAD
  Liabilities:PendingContributions          -1500 RSPCAD
  Expenses:RSPContrib                        1500 RSPCAD

2013-04-30 * Filing Taxes
  Assets:Receivable                           800 CAD
  Expenses:Taxes                             -800 CAD
  Assets:RSPContrib                         -3500 RSPCAD  ; Not claiming all
  Liabilities:PendingContributions          +4000 RSPCAD
  Assets:RSPContrib:Unclaimed                 500 RSPCAD

2013-05-15 * Paying Taxes - Receiving Amount Due
  Assets:Checking                             800 CAD
  Assets:Receivable                          -800 CAD
  Assets:RSPContrib                          1200 RSPCAD
  Income:RSPContrib                         -1200 RSPCAD


Two RSP investment accounts:

  Assets:Bank1:RSP
  Assets:Bank1:RSP

An account to hold maximum RSP contributions allowed:

  Assets:RSPContrib

How much I've contributed to RSPs in total:

  Expenses:RSPContrib

How much my maximum contributions have increased from the governement as a
result of paying taxes:

  Income:RSPContrib

Pending contributions for this year, some of which to be claimed on my tax filing:

  Liabilities:PendingContributions

Unused RSP contributions made, carried forward to future years:

  Assets:RSPContrib:Unclaimed

**** Option 2 (favourite)

2012-10-15 * Contribution 1 to RSP
  Assets:Checking                           -2500 CAD
  Assets:Bank1:RSP                           2500 CAD
  Assets:RSPContrib:MaxDeductible           -2500 RSPCAD
  Assets:RSPContrib:Contributed              2500 RSPCAD

2012-11-15 * Contribution 2 to RSP
  Assets:Checking                           -1500 CAD
  Assets:Bank1:RSP                           1500 CAD
  Assets:RSPContrib:MaxDeductible           -1500 RSPCAD
  Assets:RSPContrib:Contributed              1500 RSPCAD

2013-04-30 * Filing Taxes
  Assets:Receivable                           800 CAD
  Expenses:Taxes                             -800 CAD
  Assets:RSPContrib:Contributed             -3500 RSPCAD  ; Not claiming all
  Expenses:RSPContrib                       +3500 RSPCAD

2013-05-15 * Paying Taxes - Receiving Amount Due
  Assets:Checking                             800 CAD
  Assets:Receivable                          -800 CAD
  Assets:RSPContrib:MaxDeductible            1200 RSPCAD
  Income:RSPContrib                         -1200 RSPCAD

Two RSP investment accounts:

  Assets:Bank1:RSP
  Assets:Bank1:RSP

An account to hold maximum RSP contributions allowed:

  Assets:RSPContrib:MaxDeductible

Pending unused contributions for this year, some of which to be claimed on my
tax filing:

  Assets:RSPContrib:Contributed

How much I've contributed to RSPs in total:

  Expenses:RSPContrib

How much my maximum contributions have increased from the governement as a
result of paying taxes:

  Income:RSPContrib


* Bugs
** Bugs in Beancount v2

  - Propagate exception from Python

  - Add lineno is incorrect, it points to the next entry, not the previous one,
    fix this bug.

  - Set a correct filename in grammar.y

  - Fix all FIXMEs

  - Review the dates inequalities, incl + excl, like compsci

    * Clarify this for @check as well, it should probably be at the end
      of the day.


** Bugs in Beancount v1

  - This is causing me a problem::

      2008-02-14 * FUNDS TRANSFER
        Assets:Current:RBC:Checking-US                                -89050.66 USD @ 0.9901 CAD
        Assets:Current:RBC:Savings                                     88169.06 CAD

    The costs are::

      2008-02-14 * FUNDS TRANSFER
        Assets:Current:RBC:Checking-US                                -88169.06 CAD
        Assets:Current:RBC:Savings                                     88169.06 CAD

    So when I show the balance sheet "at cost", it shows the account
    Assets:Current:RBC:Checking-US as having had some CAD debited from
    it.


* Web Server

  - Use that beautiful new font (Roboto) from Tactile in the new rendering.
    Totally worth it. Use the nice Lucida-like font for numbers, like in
    TurboTax.

  - Render balance sheet/ income statement cells with two numbers for parent
    nodes, so that when you collapse a node, all the amounts of its children sum
    up automatically and display in its cell. You should have a consistent
    report regardless of whether nodes are collapsed or not. This will require
    some JavaScript effort.


* Importers Library

  - Create importer library support in Python for writing beancount importers.
    See OANDA script to being. Formatting transactions should be code in common.
    Finding accounts with ids too.

  - Write some smarter code to identify which transactions have alreader been
    imported in the ledger. Do not rely on checks. This means that the importers
    should create incomplete transaction objects and supply that to this
    function, which will then attempt to identify for each of the supplied
    transactions, which ones are already there.

  - Given some incomplete transactions, complete them heuristically based on
    previous contents of the ledger. This should make import a lot easier. This
    should be generic and work across all importers, a single function call.


* Ideas

- Create a script to support generating lists of file locations for
  navigating the input file in a certain order.

    Let's say that I would want to inspect the input for some
    arbitrary list of filtered transactions that relate to
    postings: all I have to do is write a script that outputs
    "errors" in a way that Emacs knows to parse, and then
    'next-error and 'previous-error takes my cursor there with
    a single keystroke!

- Not sure if we need this with the @imported directive, but how about
  a special field in the transaction's posting::

    Assets:Investments:HSBC-Broker           -100 IVV @@ 136.2901 USD  {HD7egE62}
    Income:Investment:Capital-Gains

  This special kind of id would get computed in a uniform way from the
  date and the account being imported, so that we could check if this
  posting or transaction had already been imported before.

- Add directives to support import::

   @imported <FROMDATE> <TODATE> <ACCOUNT>

  Using the intersection of these date intervals and the account name,
  you can determine what has already been imported and avoid importing
  twice.

  * We need central support for these tasks as well.
  * The conversion scripts should always parse a ledger file.

- You should be able to click on dates and see all postings by date
  too.

- You should be able to click on a payee to view its transactions.


* Cost Basis
** Lots

  - Matching on Inventory Lots should be *loose*: try to match automatically
    against the most SPECIFIC lots.

         (AAPL, 18.45, nil) -> +1
         (AAPL, 17.93, nil) -> +1
         (AAPL, nil, nil)   -> -1    ... should choose any of the inventory

    Also, maybe the inventory's date should be filled in automatically by the
    parser... just an idea. Maybe date doesn't have to be allowed to be nil.


** Original Idea Description for Integrating the Cost Basis in Beancount

  - Every account carries a cost basis.

  - You can have posting with or without a cost-basis.

  - If the posting has a cost-basis posting, the cost-basis is used to balance the
    transaction.

  - As you sum up the postings in the account, keep track of the full inventory as

      (commodity, cost) -> quantity

    As a special case, "cost" can be null. This is the case where there is no cost
    tracking for this commodity item. We maintain the full inventory of positions
    with a cost basis in the account; as a default case, the cost is null.

  - BALANCE CHECK: When balancing a transaction, if an amount has an associated
    cost basis, use the cost basis instead of the actual amount to balance.

  - INVENTORY CHECK: When a position is modified in the inverse direction,
    require a cost to book against. If no cost is specified, it just degrades to
    decrease from the bucket of commodities with a null cost (it all works out!)

  - ZERO CHECK: Insure that the quantity can never be negative for any bucket.

  - Optional extended check syntax: You could extend the @check syntax to include
    the cost, so that technically you could check that there are a specific number

  2013-03-01 * buy
    Assets:Checking        10 GOOG # 700 USD
    Assets:Investment     -7000 USD

  2013-03-15 * sell
    Assets:Checking       -10 GOOG # 700 USD @ 800 USD
    Income:RealizedPnL    -1000 USD
    Assets:Investment      8000 USD


  Syntax

  Test: Items of the same kind with and without cost basis
  Test: Multiple items of different types with a cost basis in the same account


* Difficult or Unsolved Ideas
** Payee Elision vs. Account Leaf Name

  - About the discrepancy between the concept of "Payee" and a superfluous lead
    account, e.g. Internet:TimeWarner, which typically contains only
    transactions from that payee: maybe we can elide the account name if it
    contains only a single payee, or perhaps a warning may be issued? I don't
    know.

    Basically, it would be nice to be ablet to have multiple payees in the same
    category over time (e.g. Electricity, Internet) but to be able to separate
    them somehow, without having to put the payee into the name. This is a
    little fuzzy, and I'm not sure how to do it, because the imported payee
    names are often not very clear and often truncated as well.


* List of New features in Beancount v2 (Complete Rewrite) - Idealized

- Implemented in Python 3, from scratch.

- Internal data structures are more functional, immutable, allowing you to more
  easily create scripts that use the in-memory data. Overall, the new code is
  way simpler and much easier to understand because of this. It's actually
  become dead simple.

- New, simplified, and more consistent (and rigid) syntax will make it possible
  to add more features in the future, and to have parsers in other languages too
  (e.g. Go).

- Booking trades with capital gain tracking should now work.

- The new parser is written in C, so it is much much faster, and future changes
  will be easier

- The new web server fixes annoying rendering issues.

  * Balance sheet amounts can now reported in terms of book values.
  * Debit accounts can now be rendered with positive numbers (color-coded).
  * The internal data structure changes are much more general, and allow, for
    instance, creating a balance sheet at any point in time. In particular, you
    can have a balance sheet at the beginning and end of an exercise.

- Some internal design flaws were fixed, like checks on filtered ledgers showing
  up from incorrect periods.

- Various outputs to text, csv, and xls are now supported for easier sharing.

- The input file is monitored by the server, and can be automatically reloaded.
  This makes it easier to just start the web server, then edit the file to
  update what you need.

- There is no need to specify a filter period anymore; the interface is able to
  realize any required periods, and the GUI provides access to most common
  cross-sections (all, by year, by tag, by payee, transactions with bookings,
  etc.). You should be able to just specify the GUI.

- Client-side javascript has been added for a neater, more compact rendering of
  journals.

- There is a new library for code common to all importers; it should be easier
  to write importers now.

- There is a new module that allows you to automatically book new transactions
  on import, based on the previous contents of your ledger file.

- New scripts to extract a list of current positions at any time, and global
  summaries over many years or months.

- There is no more Emacs major mode, but only a minor mode; you may now use any
  text mode you like, most especially org-mode, which allows you to hide and
  show large sections of your file. This is really convenient or organize your
  input file in sections.  Less Emacs customization is better.

  * The account completer function is still there.
  * For org-mode, highlighting is still present.
  * There is a new function to align the prices of a transaction automatically.

* Challenges, Problems Beancount should be able to Solve
** Can I generate a nice year-on-year summary of income and expenses?

  - Including RSP contribs, like my bu spreadsheet that I crafted manually? Can
    I do that? That would be awesome!

** Maximum Balance

  - Can I compute the maximum value of each account at the end of every year
    (for foreign assets decl.) This would be useful for FBAR / FATCA
    declarations.

** Complete Return (IRR) on Condo

  - Challenge: Can I compute IRR return on my condo accurately?
    TODO: Add benefits received as an Income, as transactions.
    You should be able to compute the IRR of any Ledger!

** Taxation Rate

  - Challenge: Can I automatically compute my taxation rate for every year?

** List of Assets

  - Challenge: Can I obtain a list of my assets at any time?

** Make a report of currency exposure

  - For a particular balance sheet, report the total currency exposure of the
    ledger. This should be a very simple report, probably in the form of a pie
    chart.  Maybe this pie chart should be located in the capital report
    (possibly makes sense).

** Capital Gains

  - Capital gains should not count commissions nor on the buy nor on the
    sell side. How do we book them like this?  Can we count this somehow
    automatically? Misc accounts? Not sure.

** Inflation Adjusted Balance Sheets and Charts

  - It would be AWESOME to look at a balance sheets from the past but
    inflation-adjusted for any date... Answer this question easily:

      "What was I making in 2010 in today's dollar terms?"

  - How would I produce an inflation adjusted version of some charts. Maybe all
    charts should have that option?

** Statement of Assets (for Will)

  - In order to have someone else be able to take care of your business, you
    should be able to produce a list of the accounts open at the end of the
    period, with the account ids and balances. This should be printable and
    storable, for someone else to take care of your things in case you die.

* Rename

  - Consider renaming this system as "Daybook" instead of Beancount.

* Rejected Ideas

  - Support Ledger's aliases?

      *REJECTED*: This is not necessary, and it adds yet another special case for
      directives; right now, all we have is pushtag/poptag...

  - Comments should use '#' not ';' anymore, it's just more common...

      *REJECTED*: '#tag' syntax is really common; I would need some other comment
      syntax. Not sure what. //?


  - Each account has basically many dimensions; it would be nice to be able to
    group them as such:

      * COUNTRY: Canada, USA
      * CURRENCY: CAD, USD, other
      * TYPE: Asset, Income, Liability
      * INSTITUTION: RBC, RBC-Investment, HSBC, TD, etc.
      * SOURCE: Google, Eladian, MarketFactory, etc.
      * DESTINATION: IRS, CRA, State-NewYork, State-California

    Ideally, one should be able to generate report by querying on a subset of
    these dimensions!!

      Note: we can restrict each account to hold only a single currency, and
      encode the name of the currency in the account's name. This is reasonable.

        *REJECTED*: I'm not sure this is useful actually.

  - Idea: When an invalid check occurs and the amount is the same as the other
    but with a negative sign, you can detect this and flag the last one as an
    incorrect sign (a milder error) than an invalid check. Why? Because this is
    one of the most common errors.

      *REJECTED*: You impure bastard, just get your data right.


  - Idea: a @check that works on differences, like a clamp on an
    income statement between two dates. This would be useful for
    OANDA, for example.

      *REJECTED*: I don't see how I could use this anymore. I don't understand
      what I came up with.

  - Make it possible to upload a new file to the server to be parsed.
    This way, I wouldn't even have to log in ssh in order to update the
    in-memory database...

      *REJECTED*: You could easily create a separate process to do this, this
      does not belong in the basic server.


  - Have beancount-convert-ofx parse description NUM USD @ NUM and insert an
    appropriate line in the output, perhaps as a comment

      *REJECTED*: That's just not necessary. Let's keep things simple.


  - Add a syntax to convert between currencies without having to fetch
    the values by hand, e.g. "3467.02 USD in CAD".

      *REJECTED*: This is a cool idea, but we would have to have correct prices
    at every requested time in order to balance transactions, and that's simply
    too much of a dependency to require.


  - Add a command to print the parsed transactions register in the order
    they were read in.

      *REJECTED*: Simply not needed.

  - Failing "check" directives should insert a transaction to fix the balance
    towards the expected balance. This is in order to avoid a single mistake
    somewhere early before many checks cascading into a torrent of errors.
    (realize(): When a check fails, fix the balance so that we don't report more
    than a single check error, so that they don't cascade to multiple ones if
    the error was made early on.)

      *REJECTED*: It's really not that big a problem in practice.

  - Should padding be by lot?

      *REJECTED* No, the way padding is used, it's better not to make it too
      complicated.<|MERGE_RESOLUTION|>--- conflicted
+++ resolved
@@ -271,7 +271,6 @@
     together... a real_account by itself would not be independent as it is now.
     I need to think about this a bit more.
 
-<<<<<<< HEAD
   - Measure the performance of realization on all accounts, and on each
     account. If small, remove RealEntry/RealPosting and replace by just the
     regular ones!
@@ -291,14 +290,13 @@
 
   - inventory: rename get_cost() vs. get_cost_position(). Swap them, change all
     the code that needs be changed.
-=======
+
   - At the same time, wouldn't it be great if we could get rid of the TreeDict
     object? I say this: after you remove the RealEntry and RealPosting objects,
     make the realization be just the root node of a tree of accounts. The root
     node should be able to quickly look up any subaccount. One less class, and
     then you don't have a discrepancy between 'real_accounts' and
     'real_account', one less datatype to deal this. I saw DO THIS.
->>>>>>> 9f0a2f65
 
 
 * Web Interface
